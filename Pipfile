[[source]]
name = "pypi"
url = "https://pypi.org/simple"
verify_ssl = true

[dev-packages]
pytest = "*"
tox = "*"
flake8 = "*"
jupyter = "*"
ipykernel = "*"
sphinx = "*"
coverage = "*"
snakeviz = "*"
pytest-cov = "*"
pynvim = "*"
visidata = "*"
black = "==19.10b0"
pre-commit = "*"
gpustat = "*"
pyinstaller = "*"
v = {version = "*",editable = true}

[packages]
pandas = "*"
numpy = "*"
torch = "==1.3.0"
torchvision = "==0.4.1"
py = "*"
matplotlib = "==3.1.3"
pytorch-ignite = "*"
tqdm = "*"
sympy = "*"
scikit-learn = "*"
human-origins-supervised = {path = ".",editable = true}
shap = "==0.34.0"
seaborn = "*"
aislib = {editable = true,git = "ssh://git@github.com/arnor-sigurdsson/aislib.git",ref = "dev"}
joblib = "*"
lr-finder = {git = "ssh://git@github.com/arnor-sigurdsson/lr-finder.git",editable = true}
tensorboard = "*"
<<<<<<< HEAD
ax-platform = "==0.1.6"
ray = {extras = ["tune"],version = "*"}
botorch = "==0.1.4"
sqlalchemy = "*"
=======
configargparse = "*"
>>>>>>> bac0e062

[requires]
python_version = "3.7"<|MERGE_RESOLUTION|>--- conflicted
+++ resolved
@@ -39,14 +39,11 @@
 joblib = "*"
 lr-finder = {git = "ssh://git@github.com/arnor-sigurdsson/lr-finder.git",editable = true}
 tensorboard = "*"
-<<<<<<< HEAD
 ax-platform = "==0.1.6"
 ray = {extras = ["tune"],version = "*"}
 botorch = "==0.1.4"
 sqlalchemy = "*"
-=======
 configargparse = "*"
->>>>>>> bac0e062
 
 [requires]
 python_version = "3.7"