--- conflicted
+++ resolved
@@ -197,17 +197,10 @@
         return out
 
 
-<<<<<<< HEAD
-def set_up_conv_params(current_width: int, kernel_size: int, stride: int):
-
-    padding, kernel_size = pytorch_utils.calc_conv_padding_needed(
-        current_width, kernel_size, stride, 1
-=======
 def _set_up_conv_params(current_width: int, kernel_size: int, stride: int):
 
     kernel_size, padding = pytorch_utils.calc_conv_params_needed(
         input_width=current_width, kernel_size=kernel_size, stride=stride, dilation=1
->>>>>>> 1fcd8bf3
     )
 
     return kernel_size, padding
