import csv
import warnings
from dataclasses import dataclass
from pathlib import Path
from typing import Dict, TYPE_CHECKING, List, Tuple, Callable, Union

import numpy as np
import pandas as pd
import torch
<<<<<<< HEAD
from aislib.misc_utils import ensure_path_exists
from human_origins_supervised.data_load.data_utils import get_target_columns_generator
=======
from aislib.misc_utils import ensure_path_exists, get_logger
>>>>>>> c4102974
from scipy.stats import pearsonr
from sklearn.metrics import (
    matthews_corrcoef,
    r2_score,
    mean_squared_error,
    roc_auc_score,
    average_precision_score,
    accuracy_score,
)
from sklearn.preprocessing import StandardScaler, label_binarize
from torch.utils.tensorboard import SummaryWriter

if TYPE_CHECKING:
    from human_origins_supervised.train import (  # noqa: F401
        al_criterions,
        al_averaging_functions_dict,
    )
    from human_origins_supervised.train_utils.train_handlers import HandlerConfig
    from human_origins_supervised.data_load.label_setup import (  # noqa: F401
        al_target_columns,
        al_label_transformers_object,
    )

# aliases
al_step_metric_dict = Dict[str, Dict[str, float]]
al_metric_record_dict = Dict[
    str, Union[Tuple["MetricRecord", ...], "al_averaging_functions_dict"]
]

logger = get_logger(name=__name__, tqdm_compatible=True)


@dataclass()
class MetricRecord:
    name: str
    function: Callable
    only_val: bool = False
    minimize_goal: bool = False


def calculate_batch_metrics(
    target_columns: "al_target_columns",
    losses: Dict[str, torch.Tensor],
    outputs: Dict[str, torch.Tensor],
    labels: Dict[str, torch.Tensor],
    mode: str,
    metric_record_dict: al_metric_record_dict,
) -> al_step_metric_dict:
    """
    """
    assert mode in ["val", "train"]

    target_columns_gen = get_target_columns_generator(target_columns)

    master_metric_dict = {}

    for column_type, column_name in target_columns_gen:
        cur_metric_dict = {}

        cur_metric_records: Tuple[MetricRecord, ...] = metric_record_dict[column_type]
        cur_outputs = outputs[column_name].detach().cpu().numpy()
        cur_labels = labels[column_name].cpu().numpy()

        for metric_record in cur_metric_records:

            if metric_record.only_val and mode == "train":
                continue

            cur_key = f"{column_name}_{metric_record.name}"
            cur_metric_dict[cur_key] = metric_record.function(
                outputs=cur_outputs, labels=cur_labels, column_name=column_name
            )

        cur_metric_dict[f"{column_name}_loss"] = losses[column_name].item()

        master_metric_dict[column_name] = cur_metric_dict

    return master_metric_dict


def add_multi_task_average_metrics(
    batch_metrics_dict: al_step_metric_dict,
    target_columns: "al_target_columns",
    loss: float,
    performance_average_functions: Dict[str, Callable[[al_step_metric_dict], float]],
):
    average_performance = average_performances_across_tasks(
        metric_dict=batch_metrics_dict,
        target_columns=target_columns,
        performance_calculation_functions=performance_average_functions,
    )
    batch_metrics_dict["average"] = {
        "loss-average": loss,
        "perf-average": average_performance,
    }

    return batch_metrics_dict


def average_performances_across_tasks(
    metric_dict: al_step_metric_dict,
    target_columns: "al_target_columns",
    performance_calculation_functions: Dict[
        str, Callable[[al_step_metric_dict], float]
    ],
) -> float:
    target_columns_gen = get_target_columns_generator(target_columns)

    all_metrics = []

    for column_type, column_name in target_columns_gen:
        cur_metric_func = performance_calculation_functions.get(column_type)

        metric_func_args = {"metric_dict": metric_dict, "column_name": column_name}
        cur_value = cur_metric_func(**metric_func_args)
        all_metrics.append(cur_value)

        all_metrics.append(cur_value)

    average = np.array(all_metrics).mean()

    return average


def calc_mcc(outputs: np.ndarray, labels: np.ndarray, *args, **kwargs) -> float:
    pred = np.argmax(a=outputs, axis=1)

    with warnings.catch_warnings():
        warnings.simplefilter("ignore", category=RuntimeWarning)
        mcc = matthews_corrcoef(labels, pred)

    return mcc


def calc_roc_auc_ovr(
    outputs: np.ndarray, labels: np.ndarray, average: str = "macro", *args, **kwargs
) -> float:
    assert average in ["micro", "macro"]

    if outputs.shape[1] > 2:
        labels = label_binarize(y=labels, classes=sorted(np.unique(labels)))
    else:
        outputs = outputs[:, 1]

    roc_auc = roc_auc_score(y_true=labels, y_score=outputs, average=average)
    return roc_auc


def calc_average_precision_ovr(
    outputs: np.ndarray, labels: np.ndarray, average: str = "macro", *args, **kwargs
) -> float:

    assert average in ["micro", "macro"]

    labels_bin = label_binarize(y=labels, classes=sorted(np.unique(labels)))
    if outputs.shape[1] == 2:
        outputs = outputs[:, 1]

    average_precision = average_precision_score(
        y_true=labels_bin, y_score=outputs, average=average
    )

    return average_precision


def calc_acc(outputs: np.ndarray, labels: np.ndarray, *args, **kwargs) -> float:
    pred = np.argmax(outputs, axis=1)

    accuracy = accuracy_score(y_true=labels, y_pred=pred)
    return accuracy


def calc_pcc(outputs: np.ndarray, labels: np.ndarray, *args, **kwargs) -> float:

    if len(outputs) < 2:
        return 0.0

    pcc = pearsonr(x=labels.squeeze(), y=outputs.squeeze())[0]
    return pcc


def calc_r2(outputs: np.ndarray, labels: np.ndarray, *args, **kwargs) -> float:

    if len(outputs) < 2:
        return 0.0

    r2 = r2_score(y_true=labels, y_pred=outputs)
    return r2


def calc_rmse(
    outputs: torch.Tensor,
    labels: torch.Tensor,
    target_transformers: Dict[str, StandardScaler],
    column_name: str,
    *args,
    **kwargs,
) -> float:
    cur_target_transformer = target_transformers[column_name]

    labels = cur_target_transformer.inverse_transform(labels).squeeze()
    preds = cur_target_transformer.inverse_transform(outputs).squeeze()

    rmse = np.sqrt(mean_squared_error(y_true=labels, y_pred=preds))
    return rmse


def calculate_losses(
    criterions: "al_criterions",
    labels: Dict[str, torch.Tensor],
    outputs: Dict[str, torch.Tensor],
) -> Dict[str, torch.Tensor]:
    losses_dict = {}

    for target_column, criterion in criterions.items():
        cur_target_col_labels = labels[target_column]
        cur_target_col_outputs = outputs[target_column]
        losses_dict[target_column] = criterion(
            input=cur_target_col_outputs, target=cur_target_col_labels
        )

    return losses_dict


def aggregate_losses(losses_dict: Dict[str, torch.Tensor]) -> torch.Tensor:
    losses_values = list(losses_dict.values())
    average_loss = torch.mean(torch.stack(losses_values))

    return average_loss


<<<<<<< HEAD
def get_best_overall_performance(
    val_metrics_files: Dict[str, Path], target_columns: "al_target_columns"
) -> float:
    df_performances = _get_overall_performance(
        val_metrics_files=val_metrics_files, target_columns=target_columns
    )
    best_performance = df_performances["Performance_Average"].max()

    return best_performance


def _get_overall_performance(
    val_metrics_files: Dict[str, Path], target_columns: "al_target_columns"
) -> pd.DataFrame:
    """
    With continuous columns, we use the distance the MSE is from 1 as "performance".

    For categorical columns, we use MCC.

    TODO: Make categorical performance measure configurable.
    """
    target_columns_gen = get_target_columns_generator(target_columns)
=======
def get_extra_loss_term_functions(model, l1_weight: float) -> List[Callable]:
    extra_loss_funcs = []
>>>>>>> c4102974

    def add_l1_loss(*args, **kwargs):
        l1_loss = torch.norm(model.l1_penalized_weights, p=1) * l1_weight
        return l1_loss

    if l1_weight > 0.0:
        if not hasattr(model, "l1_penalized_weights"):
            raise AttributeError(
                f"Model {model} does not have attribute 'l1_penalized_weights' which is"
                f" required to calculate L1 loss with passed in {l1_weight} L1 weight."
            )
        logger.debug(
            "Penalizing weights of shape %s with L1 loss with weight %f.",
            model.l1_penalized_weights.shape,
            l1_weight,
        )
        extra_loss_funcs.append(add_l1_loss)

    return extra_loss_funcs


def add_extra_losses(total_loss: torch.Tensor, extra_loss_functions: List[Callable]):
    """
    TODO: Possibly add inputs and labels as arguments here if needed later.
    """
    for loss_func in extra_loss_functions:
        total_loss += loss_func()

    return total_loss


def persist_metrics(
    handler_config: "HandlerConfig",
    metrics_dict: "al_step_metric_dict",
    iteration: int,
    write_header: bool,
    prefixes: Dict[str, str],
):

    hc = handler_config
    c = handler_config.config
    cl_args = c.cl_args

    metrics_files = get_metrics_files(
        target_columns=c.target_columns,
        run_folder=hc.run_folder,
        train_or_val_target_prefix=f"{prefixes['metrics']}",
    )

    if write_header:
        _ensure_metrics_paths_exists(metrics_files=metrics_files)

    for metrics_name, metrics_history_file in metrics_files.items():
        cur_metric_dict = metrics_dict[metrics_name]

        _add_metrics_to_writer(
            name=f"{prefixes['writer']}/{metrics_name}",
            metric_dict=cur_metric_dict,
            iteration=iteration,
            writer=c.writer,
            plot_skip_steps=cl_args.plot_skip_steps,
        )

        _append_metrics_to_file(
            filepath=metrics_history_file,
            metrics=cur_metric_dict,
            iteration=iteration,
            write_header=write_header,
        )


def get_metrics_files(
    target_columns: "al_target_columns",
    run_folder: Path,
    train_or_val_target_prefix: str,
) -> Dict[str, Path]:
    assert train_or_val_target_prefix in ["validation_", "train_"]

    all_target_columns = target_columns["con"] + target_columns["cat"]

    path_dict = {}
    for target_column in all_target_columns:
        cur_fname = train_or_val_target_prefix + target_column + "_history.log"
        cur_path = Path(run_folder, "results", target_column, cur_fname)
        path_dict[target_column] = cur_path

    average_loss_training_metrics_file = get_average_history_filepath(
        run_folder=run_folder, train_or_val_target_prefix=train_or_val_target_prefix
    )
    path_dict["average"] = average_loss_training_metrics_file

    return path_dict


def get_average_history_filepath(
    run_folder: Path, train_or_val_target_prefix: str
) -> Path:
    assert train_or_val_target_prefix in ["validation_", "train_"]
    metrics_file_path = run_folder / f"{train_or_val_target_prefix}average_history.log"
    return metrics_file_path


def _ensure_metrics_paths_exists(metrics_files: Dict[str, Path]) -> None:
    for path in metrics_files.values():
        ensure_path_exists(path)


def _add_metrics_to_writer(
    name: str,
    metric_dict: Dict[str, float],
    iteration: int,
    writer: SummaryWriter,
    plot_skip_steps: int,
    do_writing_divisor: int = 10,
) -> None:
    """
    We do %10 to reduce the amount of training data going to tensorboard, otherwise
    it slows down with many large experiments.

    TODO:
        Have better logic here – this can cause unexpected behavior where nothing
        gets written for the evaluation parts if the sample interval is not divisible
        by 10. Either remove the modulus or pass it in as an argument, then 10 for
        training.
    """

    if iteration >= plot_skip_steps and iteration % do_writing_divisor == 0:
        for metric_name, metric_value in metric_dict.items():
            cur_name = name + f"/{metric_name}"
            writer.add_scalar(
                tag=cur_name, scalar_value=metric_value, global_step=iteration
            )


def _append_metrics_to_file(
    filepath: Path, metrics: Dict[str, float], iteration: int, write_header=False
):
    with open(str(filepath), "a") as logfile:
        fieldnames = ["iteration"] + sorted(metrics.keys())
        writer = csv.DictWriter(logfile, fieldnames=fieldnames)

        if write_header:
            writer.writeheader()

        dict_to_write = {**{"iteration": iteration}, **metrics}
        writer.writerow(dict_to_write)


def read_metrics_history_file(file_path: Path) -> pd.DataFrame:
    df = pd.read_csv(file_path, index_col="iteration")

    return df


def get_metrics_dataframes(
    results_dir: Path, target_string: str
) -> Tuple[pd.DataFrame, pd.DataFrame]:
    train_history_path = read_metrics_history_file(
        results_dir / f"train_{target_string}_history.log"
    )
    valid_history_path = read_metrics_history_file(
        results_dir / f"validation_{target_string}_history.log"
    )

    return train_history_path, valid_history_path<|MERGE_RESOLUTION|>--- conflicted
+++ resolved
@@ -7,12 +7,7 @@
 import numpy as np
 import pandas as pd
 import torch
-<<<<<<< HEAD
-from aislib.misc_utils import ensure_path_exists
-from human_origins_supervised.data_load.data_utils import get_target_columns_generator
-=======
 from aislib.misc_utils import ensure_path_exists, get_logger
->>>>>>> c4102974
 from scipy.stats import pearsonr
 from sklearn.metrics import (
     matthews_corrcoef,
@@ -25,6 +20,8 @@
 from sklearn.preprocessing import StandardScaler, label_binarize
 from torch.utils.tensorboard import SummaryWriter
 
+from human_origins_supervised.data_load.data_utils import get_target_columns_generator
+
 if TYPE_CHECKING:
     from human_origins_supervised.train import (  # noqa: F401
         al_criterions,
@@ -244,33 +241,8 @@
     return average_loss
 
 
-<<<<<<< HEAD
-def get_best_overall_performance(
-    val_metrics_files: Dict[str, Path], target_columns: "al_target_columns"
-) -> float:
-    df_performances = _get_overall_performance(
-        val_metrics_files=val_metrics_files, target_columns=target_columns
-    )
-    best_performance = df_performances["Performance_Average"].max()
-
-    return best_performance
-
-
-def _get_overall_performance(
-    val_metrics_files: Dict[str, Path], target_columns: "al_target_columns"
-) -> pd.DataFrame:
-    """
-    With continuous columns, we use the distance the MSE is from 1 as "performance".
-
-    For categorical columns, we use MCC.
-
-    TODO: Make categorical performance measure configurable.
-    """
-    target_columns_gen = get_target_columns_generator(target_columns)
-=======
 def get_extra_loss_term_functions(model, l1_weight: float) -> List[Callable]:
     extra_loss_funcs = []
->>>>>>> c4102974
 
     def add_l1_loss(*args, **kwargs):
         l1_loss = torch.norm(model.l1_penalized_weights, p=1) * l1_weight
