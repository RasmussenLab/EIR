import csv
import warnings
from dataclasses import dataclass
from pathlib import Path
from typing import Dict, TYPE_CHECKING, List, Tuple, Callable, Union

import numpy as np
import pandas as pd
import torch
from aislib.misc_utils import ensure_path_exists, get_logger
from scipy.stats import pearsonr
<<<<<<< HEAD
from sklearn.metrics import matthews_corrcoef, r2_score, mean_squared_error
from sklearn.preprocessing import StandardScaler, LabelEncoder
from torch import nn
=======
from sklearn.metrics import (
    matthews_corrcoef,
    r2_score,
    mean_squared_error,
    roc_auc_score,
    average_precision_score,
    accuracy_score,
)
from sklearn.preprocessing import StandardScaler, label_binarize
>>>>>>> be572302
from torch.utils.tensorboard import SummaryWriter

from human_origins_supervised.data_load.data_utils import get_target_columns_generator

if TYPE_CHECKING:
    from human_origins_supervised.train import (  # noqa: F401
        al_criterions,
        al_averaging_functions_dict,
    )
    from human_origins_supervised.train_utils.train_handlers import HandlerConfig
    from human_origins_supervised.data_load.label_setup import (  # noqa: F401
        al_target_columns,
        al_label_transformers_object,
    )

# aliases
al_step_metric_dict = Dict[str, Dict[str, float]]
al_metric_record_dict = Dict[
    str, Union[Tuple["MetricRecord", ...], "al_averaging_functions_dict"]
]

logger = get_logger(name=__name__, tqdm_compatible=True)


@dataclass()
class MetricRecord:
    name: str
    function: Callable
    only_val: bool = False
    minimize_goal: bool = False


def calculate_batch_metrics(
    target_columns: "al_target_columns",
    losses: Dict[str, torch.Tensor],
    outputs: Dict[str, torch.Tensor],
    labels: Dict[str, torch.Tensor],
    mode: str,
    metric_record_dict: al_metric_record_dict,
) -> al_step_metric_dict:
    """
    """
    assert mode in ["val", "train"]

    target_columns_gen = get_target_columns_generator(target_columns)

    master_metric_dict = {}

    for column_type, column_name in target_columns_gen:
        cur_metric_dict = {}

        cur_metric_records: Tuple[MetricRecord, ...] = metric_record_dict[column_type]
        cur_outputs = outputs[column_name].detach().cpu().numpy()
        cur_labels = labels[column_name].cpu().numpy()

        for metric_record in cur_metric_records:

            if metric_record.only_val and mode == "train":
                continue

            cur_key = f"{column_name}_{metric_record.name}"
            cur_metric_dict[cur_key] = metric_record.function(
                outputs=cur_outputs, labels=cur_labels, column_name=column_name
            )

        cur_metric_dict[f"{column_name}_loss"] = losses[column_name].item()

        master_metric_dict[column_name] = cur_metric_dict

    return master_metric_dict


def add_multi_task_average_metrics(
    batch_metrics_dict: al_step_metric_dict,
    target_columns: "al_target_columns",
    loss: float,
    performance_average_functions: Dict[str, Callable[[al_step_metric_dict], float]],
):
    average_performance = average_performances_across_tasks(
        metric_dict=batch_metrics_dict,
        target_columns=target_columns,
        performance_calculation_functions=performance_average_functions,
    )
    batch_metrics_dict["average"] = {
        "loss-average": loss,
        "perf-average": average_performance,
    }

    return batch_metrics_dict


def average_performances_across_tasks(
    metric_dict: al_step_metric_dict,
    target_columns: "al_target_columns",
    performance_calculation_functions: Dict[
        str, Callable[[al_step_metric_dict], float]
    ],
) -> float:
    target_columns_gen = get_target_columns_generator(target_columns)

    all_metrics = []

    for column_type, column_name in target_columns_gen:
        cur_metric_func = performance_calculation_functions.get(column_type)

        metric_func_args = {"metric_dict": metric_dict, "column_name": column_name}
        cur_value = cur_metric_func(**metric_func_args)
        all_metrics.append(cur_value)

        all_metrics.append(cur_value)

    average = np.array(all_metrics).mean()

    return average


def calc_mcc(outputs: np.ndarray, labels: np.ndarray, *args, **kwargs) -> float:
    pred = np.argmax(a=outputs, axis=1)

    with warnings.catch_warnings():
        warnings.simplefilter("ignore", category=RuntimeWarning)
        mcc = matthews_corrcoef(labels, pred)

    return mcc


def calc_roc_auc_ovr(
    outputs: np.ndarray, labels: np.ndarray, average: str = "macro", *args, **kwargs
) -> float:
    assert average in ["micro", "macro"]

    if outputs.shape[1] > 2:
        labels = label_binarize(y=labels, classes=sorted(np.unique(labels)))
    else:
        outputs = outputs[:, 1]

    roc_auc = roc_auc_score(y_true=labels, y_score=outputs, average=average)
    return roc_auc


def calc_average_precision_ovr(
    outputs: np.ndarray, labels: np.ndarray, average: str = "macro", *args, **kwargs
) -> float:

    assert average in ["micro", "macro"]

    labels_bin = label_binarize(y=labels, classes=sorted(np.unique(labels)))
    if outputs.shape[1] == 2:
        outputs = outputs[:, 1]

    average_precision = average_precision_score(
        y_true=labels_bin, y_score=outputs, average=average
    )

    return average_precision


def calc_acc(outputs: np.ndarray, labels: np.ndarray, *args, **kwargs) -> float:
    pred = np.argmax(outputs, axis=1)

    accuracy = accuracy_score(y_true=labels, y_pred=pred)
    return accuracy


def calc_pcc(outputs: np.ndarray, labels: np.ndarray, *args, **kwargs) -> float:

    if len(outputs) < 2:
        return 0.0

    pcc = pearsonr(x=labels.squeeze(), y=outputs.squeeze())[0]
    return pcc


def calc_r2(outputs: np.ndarray, labels: np.ndarray, *args, **kwargs) -> float:

    if len(outputs) < 2:
        return 0.0

    r2 = r2_score(y_true=labels, y_pred=outputs)
    return r2


def calc_rmse(
    outputs: torch.Tensor,
    labels: torch.Tensor,
    target_transformers: Dict[str, StandardScaler],
    column_name: str,
    *args,
    **kwargs,
) -> float:
    cur_target_transformer = target_transformers[column_name]

    labels = cur_target_transformer.inverse_transform(labels).squeeze()
    preds = cur_target_transformer.inverse_transform(outputs).squeeze()

    rmse = np.sqrt(mean_squared_error(y_true=labels, y_pred=preds))
    return rmse


def calculate_prediction_losses(
    criterions: "al_criterions",
    labels: Dict[str, torch.Tensor],
    outputs: Dict[str, torch.Tensor],
) -> Dict[str, torch.Tensor]:
    losses_dict = {}

    for target_column, criterion in criterions.items():
        cur_target_col_labels = labels[target_column]
        cur_target_col_outputs = outputs[target_column]
        losses_dict[target_column] = criterion(
            input=cur_target_col_outputs, target=cur_target_col_labels
        )

    return losses_dict


def aggregate_losses(losses_dict: Dict[str, torch.Tensor]) -> torch.Tensor:
    losses_values = list(losses_dict.values())
    average_loss = torch.mean(torch.stack(losses_values))

    return average_loss


class UncertaintyMultiTaskLoss(nn.Module):
    def __init__(
        self,
        target_columns: "al_target_columns",
        criterions: "al_criterions",
        device: str,
    ):
        super().__init__()

        self.target_columns = target_columns
        self.criterions = criterions
        self.device = device

        self.log_vars = self._construct_params(
            cur_target_columns=target_columns["cat"] + target_columns["con"],
            device=self.device,
        )

    @staticmethod
    def _construct_params(cur_target_columns: List[str], device: str):
        param_dict = {}
        for column_name in cur_target_columns:
            param_dict[column_name] = nn.Parameter(
                torch.zeros(1), requires_grad=True
            ).to(device=device)

        return param_dict

    def _calc_uncertainty_loss(self, name, loss_value):
        log_var = self.log_vars[name]
        scalar = 2.0 if name in self.target_columns["cat"] else 1.0

        precision = torch.exp(-log_var)
        loss = scalar * torch.sum(precision * loss_value + log_var)

        return loss

    def forward(self, inputs, targets):
        losses_dict = {}

        for target_column, criterion in self.criterions.items():
            cur_target_col_labels = targets[target_column]
            cur_target_col_outputs = inputs[target_column]
            loss_value_base = criterion(
                input=cur_target_col_outputs, target=cur_target_col_labels
            )
            loss_value_uncertain = self._calc_uncertainty_loss(
                name=target_column, loss_value=loss_value_base
            )
            losses_dict[target_column] = loss_value_uncertain

        return losses_dict


def get_extra_loss_term_functions(model, l1_weight: float) -> List[Callable]:
    extra_loss_funcs = []

    def add_l1_loss(*args, **kwargs):
        l1_loss = torch.norm(model.l1_penalized_weights, p=1) * l1_weight
        return l1_loss

    if l1_weight > 0.0:
        if not hasattr(model, "l1_penalized_weights"):
            raise AttributeError(
                f"Model {model} does not have attribute 'l1_penalized_weights' which is"
                f" required to calculate L1 loss with passed in {l1_weight} L1 weight."
            )
        logger.debug(
            "Penalizing weights of shape %s with L1 loss with weight %f.",
            model.l1_penalized_weights.shape,
            l1_weight,
        )
        extra_loss_funcs.append(add_l1_loss)

    return extra_loss_funcs


def add_extra_losses(total_loss: torch.Tensor, extra_loss_functions: List[Callable]):
    """
    TODO: Possibly add inputs and labels as arguments here if needed later.
    """
    for loss_func in extra_loss_functions:
        total_loss += loss_func()

    return total_loss


def persist_metrics(
    handler_config: "HandlerConfig",
    metrics_dict: "al_step_metric_dict",
    iteration: int,
    write_header: bool,
    prefixes: Dict[str, str],
):

    hc = handler_config
    c = handler_config.config
    cl_args = c.cl_args

    metrics_files = get_metrics_files(
        target_columns=c.target_columns,
        run_folder=hc.run_folder,
        train_or_val_target_prefix=f"{prefixes['metrics']}",
    )

    if write_header:
        _ensure_metrics_paths_exists(metrics_files=metrics_files)

    for metrics_name, metrics_history_file in metrics_files.items():
        cur_metric_dict = metrics_dict[metrics_name]

        _add_metrics_to_writer(
            name=f"{prefixes['writer']}/{metrics_name}",
            metric_dict=cur_metric_dict,
            iteration=iteration,
            writer=c.writer,
            plot_skip_steps=cl_args.plot_skip_steps,
        )

        _append_metrics_to_file(
            filepath=metrics_history_file,
            metrics=cur_metric_dict,
            iteration=iteration,
            write_header=write_header,
        )


def get_metrics_files(
    target_columns: "al_target_columns",
    run_folder: Path,
    train_or_val_target_prefix: str,
) -> Dict[str, Path]:
    assert train_or_val_target_prefix in ["validation_", "train_"]

    all_target_columns = target_columns["con"] + target_columns["cat"]

    path_dict = {}
    for target_column in all_target_columns:
        cur_fname = train_or_val_target_prefix + target_column + "_history.log"
        cur_path = Path(run_folder, "results", target_column, cur_fname)
        path_dict[target_column] = cur_path

    average_loss_training_metrics_file = get_average_history_filepath(
        run_folder=run_folder, train_or_val_target_prefix=train_or_val_target_prefix
    )
    path_dict["average"] = average_loss_training_metrics_file

    return path_dict


def get_average_history_filepath(
    run_folder: Path, train_or_val_target_prefix: str
) -> Path:
    assert train_or_val_target_prefix in ["validation_", "train_"]
    metrics_file_path = run_folder / f"{train_or_val_target_prefix}average_history.log"
    return metrics_file_path


def _ensure_metrics_paths_exists(metrics_files: Dict[str, Path]) -> None:
    for path in metrics_files.values():
        ensure_path_exists(path)


def _add_metrics_to_writer(
    name: str,
    metric_dict: Dict[str, float],
    iteration: int,
    writer: SummaryWriter,
    plot_skip_steps: int,
) -> None:
    """
    We do %10 to reduce the amount of training data going to tensorboard, otherwise
    it slows down with many large experiments.
    """
    if iteration >= plot_skip_steps and iteration % 10 == 0:
        for metric_name, metric_value in metric_dict.items():
            cur_name = name + f"/{metric_name}"
            writer.add_scalar(
                tag=cur_name, scalar_value=metric_value, global_step=iteration
            )


def _append_metrics_to_file(
    filepath: Path, metrics: Dict[str, float], iteration: int, write_header=False
):
    with open(str(filepath), "a") as logfile:
        fieldnames = ["iteration"] + sorted(metrics.keys())
        writer = csv.DictWriter(logfile, fieldnames=fieldnames)

        if write_header:
            writer.writeheader()

        dict_to_write = {**{"iteration": iteration}, **metrics}
        writer.writerow(dict_to_write)


def read_metrics_history_file(file_path: Path) -> pd.DataFrame:
    df = pd.read_csv(file_path, index_col="iteration")

    return df


def get_metrics_dataframes(
    results_dir: Path, target_string: str
) -> Tuple[pd.DataFrame, pd.DataFrame]:
    train_history_path = read_metrics_history_file(
        results_dir / f"train_{target_string}_history.log"
    )
    valid_history_path = read_metrics_history_file(
        results_dir / f"validation_{target_string}_history.log"
    )

    return train_history_path, valid_history_path<|MERGE_RESOLUTION|>--- conflicted
+++ resolved
@@ -9,11 +9,7 @@
 import torch
 from aislib.misc_utils import ensure_path_exists, get_logger
 from scipy.stats import pearsonr
-<<<<<<< HEAD
-from sklearn.metrics import matthews_corrcoef, r2_score, mean_squared_error
-from sklearn.preprocessing import StandardScaler, LabelEncoder
 from torch import nn
-=======
 from sklearn.metrics import (
     matthews_corrcoef,
     r2_score,
@@ -23,7 +19,6 @@
     accuracy_score,
 )
 from sklearn.preprocessing import StandardScaler, label_binarize
->>>>>>> be572302
 from torch.utils.tensorboard import SummaryWriter
 
 from human_origins_supervised.data_load.data_utils import get_target_columns_generator
