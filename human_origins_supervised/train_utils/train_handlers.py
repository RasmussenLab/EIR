import atexit
import json
from argparse import Namespace
from dataclasses import dataclass
from functools import partial
from pathlib import Path
from typing import List, Callable, Union, Tuple, TYPE_CHECKING, Dict

import pandas as pd
from aislib.misc_utils import get_logger
<<<<<<< HEAD
from ignite.contrib.handlers import ProgressBar
from ignite.engine import Events, Engine
from ignite.handlers import ModelCheckpoint, EarlyStopping
from ignite.metrics import RunningAverage
from torch.utils.tensorboard import SummaryWriter

=======
>>>>>>> c4102974
from human_origins_supervised.data_load.data_utils import get_target_columns_generator
from human_origins_supervised.data_load.label_setup import al_target_columns
from human_origins_supervised.train_utils import H_PARAMS
from human_origins_supervised.train_utils.activation_analysis import (
    activation_analysis_handler,
)
from human_origins_supervised.train_utils.evaluation import validation_handler
from human_origins_supervised.train_utils.lr_scheduling import (
<<<<<<< HEAD
    get_eval_history_path,
    set_up_scheduler,
=======
    set_up_lr_scheduler,
>>>>>>> c4102974
    attach_lr_scheduler,
    _calc_plateu_patience,
)
from human_origins_supervised.train_utils.metrics import (
    get_metrics_dataframes,
<<<<<<< HEAD
    get_best_overall_performance,
    persist_metrics,
    get_metrics_files,
    read_metrics_history_file,
=======
    persist_metrics,
    get_metrics_files,
    al_metric_record_dict,
    MetricRecord,
)
from human_origins_supervised.train_utils.utils import (
    get_custom_module_submodule,
    get_run_folder,
>>>>>>> c4102974
)
from human_origins_supervised.visualization import visualization_funcs as vf
from ignite.contrib.handlers import ProgressBar
from ignite.engine import Events, Engine
from ignite.handlers import ModelCheckpoint
from ignite.metrics import RunningAverage
from torch.utils.tensorboard import SummaryWriter

if TYPE_CHECKING:
    from human_origins_supervised.train import Config
    from human_origins_supervised.train_utils.metrics import al_step_metric_dict

# Aliases
al_get_custom_handles_return_value = Union[Tuple[Callable, ...], Tuple[None]]
al_get_custom_handlers = Callable[["HandlerConfig"], al_get_custom_handles_return_value]


logger = get_logger(name=__name__, tqdm_compatible=True)


@dataclass
class HandlerConfig:
    config: "Config"
    run_folder: Path
    run_name: str
    pbar: ProgressBar
    monitoring_metrics: List[Tuple[str, str]]


def _get_early_stopping_handler(trainer: Engine, handler_config: HandlerConfig):
    cl_args = handler_config.config.cl_args
    c = handler_config.config
    eval_history_fpath = get_eval_history_path(run_name=cl_args.run_name)

    def scoring_function(engine):
        eval_df = read_metrics_history_file(eval_history_fpath)
        latest_val_loss = eval_df["v_perf-average"].iloc[-1]
        return latest_val_loss

    plateau_steps = _calc_plateu_patience(
        steps_per_epoch=len(c.train_loader), sample_interval=cl_args.sample_interval
    )
    patience = plateau_steps + int(plateau_steps / 2)

    handler = EarlyStopping(
        patience=patience, score_function=scoring_function, trainer=trainer
    )
    handler.logger = logger

    return handler


def configure_trainer(trainer: Engine, config: "Config") -> Engine:

    cl_args = config.cl_args
    run_folder = Path("runs/", cl_args.run_name)
    pbar = ProgressBar()
    run_name = cl_args.run_name

    monitoring_metrics = _get_monitoring_metrics(
        target_columns=config.target_columns, metric_record_dict=config.metrics
    )

    handler_config = HandlerConfig(
        config=config,
        run_folder=run_folder,
        run_name=run_name,
        pbar=pbar,
        monitoring_metrics=monitoring_metrics,
    )

    for handler in validation_handler, activation_analysis_handler:
        trainer.add_event_handler(
            event_name=Events.ITERATION_COMPLETED(every=cl_args.sample_interval),
            handler=handler,
            handler_config=handler_config,
        )

        if (
            _do_run_completed_handler(
                iter_per_epoch=len(config.train_loader),
                n_epochs=cl_args.n_epochs,
                sample_interval=cl_args.sample_interval,
            )
            and not cl_args.early_stopping
        ):
            trainer.add_event_handler(
                event_name=Events.COMPLETED,
                handler=handler,
                handler_config=handler_config,
            )

    if cl_args.early_stopping:
        early_stopping_handler = _get_early_stopping_handler(
            trainer=trainer, handler_config=handler_config
        )
        trainer.add_event_handler(
            Events.ITERATION_COMPLETED(every=cl_args.sample_interval),
            early_stopping_handler,
        )

    if cl_args.lr_schedule != "same":
        lr_scheduler = set_up_lr_scheduler(handler_config=handler_config)
        attach_lr_scheduler(engine=trainer, lr_scheduler=lr_scheduler, config=config)

    _attach_running_average_metrics(
        engine=trainer, monitoring_metrics=monitoring_metrics
    )
<<<<<<< HEAD
    if not cl_args.no_pbar:
        pbar.attach(engine=trainer, metric_names=["t_loss-average"])
=======
    pbar.attach(engine=trainer, metric_names=["loss-average"])
>>>>>>> c4102974

    trainer.add_event_handler(
        event_name=Events.EPOCH_COMPLETED,
        handler=_log_stats_to_pbar,
        handler_config=handler_config,
    )

    if handler_config.run_name:
        trainer = _attach_run_event_handlers(
            trainer=trainer, handler_config=handler_config
        )

    return trainer


def _do_run_completed_handler(iter_per_epoch: int, n_epochs: int, sample_interval: int):
    """
    We need this function to avoid running handlers twice in cases where the total
    number of iterations has a remainder of 0 w.r.t. the sample interval.
    """
    if (iter_per_epoch * n_epochs) % sample_interval != 0:
        return True

    return False


def _get_monitoring_metrics(
    target_columns: al_target_columns, metric_record_dict: al_metric_record_dict
) -> List[Tuple[str, str]]:
    """
    The spec for the tuple here follows the metric dict spec, i.e. the tuple is:
    (column_name, metric).
    """
    target_columns_gen = get_target_columns_generator(target_columns=target_columns)

    loss_average_metrics = tuple(["average", "loss-average"])
    perf_average_metrics = tuple(["average", "perf-average"])
    monitoring_metrics = [loss_average_metrics, perf_average_metrics]

    def _parse_target_metrics(metric_name: str, column_name_: str) -> str:
        return f"{column_name_}_{metric_name}"

    for column_type, column_name in target_columns_gen:

        cur_metric_records: Tuple[MetricRecord, ...] = metric_record_dict[column_type]

        for metric in cur_metric_records:
            if not metric.only_val:

                parsed_metric = _parse_target_metrics(
                    metric_name=metric.name, column_name_=column_name
                )
                cur_tuple = tuple([column_name, parsed_metric])
                monitoring_metrics.append(cur_tuple)

        # manually add loss record as it's not in metric records, but from criterions
        loss_name = _parse_target_metrics(metric_name="loss", column_name_=column_name)
        monitoring_metrics.append(tuple([column_name, loss_name]))

    return monitoring_metrics


def _attach_running_average_metrics(
    engine: Engine, monitoring_metrics: List[Tuple[str, str]]
) -> None:
    """
    For each metric, we create an output_transform function that grabs the
    target variable from the output of the step function (which is a dict).

    Basically what we attach to the trainer operates on the output of the
    update / step function, that we pass to the Engine definition.

    We use a partial so each lambda has it's own metric variable (otherwise
    they all reference the same object as it gets overwritten).
    """
    for column_name, metric_name in monitoring_metrics:

        def output_transform(
            metric_dict_from_step: "al_step_metric_dict",
            column_name_key: str,
            metric_name_key: str,
        ) -> float:
            return metric_dict_from_step[column_name_key][metric_name_key]

        partial_func = partial(
            output_transform, column_name_key=column_name, metric_name_key=metric_name
        )

        RunningAverage(
            output_transform=partial_func, alpha=0.98, epoch_bound=False
        ).attach(engine, name=metric_name)


def _log_stats_to_pbar(engine: Engine, handler_config: HandlerConfig) -> None:
    log_string = f"[Epoch {engine.state.epoch}/{engine.state.max_epochs}]"

    key = "loss-average"
    value = engine.state.metrics[key]
    log_string += f" | {key}: {value:.4g}"

    handler_config.pbar.log_message(log_string)


def _attach_run_event_handlers(trainer: Engine, handler_config: HandlerConfig):
    c = handler_config.config
    cl_args = handler_config.config.cl_args

    checkpoint_handler = ModelCheckpoint(
        dirname=Path(handler_config.run_folder, "saved_models"),
        filename_prefix=Path(cl_args.run_name).name,
        create_dir=True,
        n_saved=100,
        save_as_state_dict=True,
    )

    _save_config(run_folder=handler_config.run_folder, cl_args=cl_args)

    trainer.add_event_handler(
        event_name=Events.ITERATION_COMPLETED(every=cl_args.checkpoint_interval),
        handler=checkpoint_handler,
        to_save={"model": handler_config.config.model},
    )

    # *gotcha*: write_metrics needs to be attached before plot progress so we have the
    # last row when plotting
    trainer.add_event_handler(
        event_name=Events.ITERATION_COMPLETED,
        handler=_write_training_metrics_handler,
        handler_config=handler_config,
    )

    for plot_event in [
        Events.ITERATION_COMPLETED(every=cl_args.sample_interval),
        Events.COMPLETED,
    ]:
        if plot_event == Events.COMPLETED and not _do_run_completed_handler(
            iter_per_epoch=len(c.train_loader),
            n_epochs=cl_args.n_epochs,
            sample_interval=cl_args.sample_interval,
        ):
            continue

        trainer.add_event_handler(
            event_name=plot_event,
            handler=_plot_progress_handler,
            handler_config=handler_config,
        )

    if cl_args.custom_lib:
        custom_handlers = _get_custom_handlers(handler_config)
        trainer = _attach_custom_handlers(trainer, handler_config, custom_handlers)

    log_tb_hparams_on_exit_func = partial(
        add_hparams_to_tensorboard,
        h_params=H_PARAMS,
        config=handler_config.config,
        writer=handler_config.config.writer,
    )
    atexit.register(log_tb_hparams_on_exit_func)

    return trainer


def _save_config(run_folder: Path, cl_args: Namespace):
    with open(str(run_folder / "cl_args.json"), "w") as config_file:
        config_dict = vars(cl_args)
        json.dump(config_dict, config_file, sort_keys=True, indent=4)


def _write_training_metrics_handler(engine: Engine, handler_config: HandlerConfig):
    """
    Note that trainer.state.metrics contains the *running averages* we are interested
    in.

    The main "problem" here is that we lose the structure of the metrics dict that
    we get from `train_utils.metrics.calculate_batch_metrics`, so we have to
    filter all metrics for a given target column specifically, from the 1d array
    trainer.state.metrics gives us.
    """

    iteration = engine.state.iteration

    is_first_iteration = True if iteration == 1 else False

    running_average_metrics = _unflatten_engine_metrics_dict(
        step_base=engine.state.output, engine_metrics_dict=engine.state.metrics
    )
    persist_metrics(
        handler_config=handler_config,
        metrics_dict=running_average_metrics,
        iteration=iteration,
        write_header=is_first_iteration,
        prefixes={"metrics": "train_", "writer": "train"},
    )


def _unflatten_engine_metrics_dict(
    step_base: "al_step_metric_dict", engine_metrics_dict: Dict[str, float]
) -> "al_step_metric_dict":
    """
    We need this to streamline the 1D dictionary that comes from engine.state.metrics.
    """
    unflattened_dict = {}
    for column_name, column_metric_dict in step_base.items():
        unflattened_dict[column_name] = {}

        for column_metric_name in column_metric_dict.keys():
            eng_run_avg_value = engine_metrics_dict[column_metric_name]
            unflattened_dict[column_name][column_metric_name] = eng_run_avg_value

    return unflattened_dict


def _plot_progress_handler(engine: Engine, handler_config: HandlerConfig) -> None:
    cl_args = handler_config.config.cl_args

    # if no val data is available yet
    if engine.state.iteration < cl_args.sample_interval:
        return

    run_folder = get_run_folder(cl_args.run_name)

    for results_dir in (run_folder / "results").iterdir():
        target_column = results_dir.name

        train_history_df, valid_history_df = get_metrics_dataframes(
            results_dir=results_dir, target_string=target_column
        )

        vf.generate_all_training_curves(
            training_history_df=train_history_df,
            valid_history_df=valid_history_df,
            output_folder=results_dir,
            title_extra=target_column,
            plot_skip_steps=cl_args.plot_skip_steps,
        )

    train_avg_history_df, valid_avg_history_df = get_metrics_dataframes(
        results_dir=run_folder, target_string="average"
    )

    vf.generate_all_training_curves(
        training_history_df=train_avg_history_df,
        valid_history_df=valid_avg_history_df,
        output_folder=run_folder,
        title_extra="Multi Task Average",
        plot_skip_steps=cl_args.plot_skip_steps,
    )

    with open(Path(handler_config.run_folder, "model_info.txt"), "w") as mfile:
        mfile.write(str(handler_config.config.model))


def _get_custom_handlers(handler_config: "HandlerConfig"):
    custom_lib = handler_config.config.cl_args.custom_lib

    custom_handlers_module = get_custom_module_submodule(custom_lib, "custom_handlers")

    if not custom_handlers_module:
        return None

    if not hasattr(custom_handlers_module, "get_custom_handlers"):
        raise ImportError(
            f"'get_custom_handlers' function must be defined in "
            f"{custom_handlers_module} for custom handler attachment."
        )

    custom_handlers_getter = custom_handlers_module.get_custom_handlers
    custom_handlers = custom_handlers_getter(handler_config)

    return custom_handlers


def _attach_custom_handlers(trainer: Engine, handler_config, custom_handlers):
    if not custom_handlers:
        return trainer

    for custom_handler_attacher in custom_handlers:
        trainer = custom_handler_attacher(trainer, handler_config)

    return trainer


def add_hparams_to_tensorboard(
    h_params: List[str], config: "Config", writer: SummaryWriter
) -> None:

    logger.debug(
        "Exiting and logging best hyperparameters for best average loss "
        "to tensorboard."
    )

    c = config
    run_folder = get_run_folder(run_name=c.cl_args.run_name)

    metrics_files = get_metrics_files(
        target_columns=c.target_columns,
        run_folder=run_folder,
        train_or_val_target_prefix="validation_",
    )

    try:
<<<<<<< HEAD
        best_overall_performance = get_best_overall_performance(
            val_metrics_files=metrics_files, target_columns=c.target_columns
        )
        average_loss_file = metrics_files["v_average"]
=======
        average_loss_file = metrics_files["average"]
>>>>>>> c4102974
        average_loss_df = pd.read_csv(average_loss_file)

    except FileNotFoundError as e:
        logger.debug(
            "Could not find %s at exit. Tensorboard hyper parameters not logged.",
            e.filename,
        )
        return

    h_param_dict = _generate_h_param_dict(cl_args=c.cl_args, h_params=h_params)

    min_loss = average_loss_df["loss-average"].min()
    max_perf = average_loss_df["perf-average"].max()

    writer.add_hparams(
        h_param_dict,
        {"validation_loss-overall_min": min_loss, "best_overall_performance": max_perf},
    )


def _generate_h_param_dict(
    cl_args: Namespace, h_params: List[str]
) -> Dict[str, Union[str, float, int]]:

    h_param_dict = {}

    for param_name in h_params:
        param_value = getattr(cl_args, param_name)

        if isinstance(param_value, (tuple, list)):
            param_value = "_".join([str(p) for p in param_value])
        elif param_value is None:
            param_value = str(param_value)

        h_param_dict[param_name] = param_value

    return h_param_dict<|MERGE_RESOLUTION|>--- conflicted
+++ resolved
@@ -8,15 +8,13 @@
 
 import pandas as pd
 from aislib.misc_utils import get_logger
-<<<<<<< HEAD
 from ignite.contrib.handlers import ProgressBar
 from ignite.engine import Events, Engine
-from ignite.handlers import ModelCheckpoint, EarlyStopping
+from ignite.handlers import EarlyStopping
+from ignite.handlers import ModelCheckpoint
 from ignite.metrics import RunningAverage
 from torch.utils.tensorboard import SummaryWriter
 
-=======
->>>>>>> c4102974
 from human_origins_supervised.data_load.data_utils import get_target_columns_generator
 from human_origins_supervised.data_load.label_setup import al_target_columns
 from human_origins_supervised.train_utils import H_PARAMS
@@ -25,23 +23,14 @@
 )
 from human_origins_supervised.train_utils.evaluation import validation_handler
 from human_origins_supervised.train_utils.lr_scheduling import (
-<<<<<<< HEAD
     get_eval_history_path,
-    set_up_scheduler,
-=======
     set_up_lr_scheduler,
->>>>>>> c4102974
     attach_lr_scheduler,
     _calc_plateu_patience,
 )
 from human_origins_supervised.train_utils.metrics import (
     get_metrics_dataframes,
-<<<<<<< HEAD
-    get_best_overall_performance,
-    persist_metrics,
-    get_metrics_files,
     read_metrics_history_file,
-=======
     persist_metrics,
     get_metrics_files,
     al_metric_record_dict,
@@ -50,14 +39,8 @@
 from human_origins_supervised.train_utils.utils import (
     get_custom_module_submodule,
     get_run_folder,
->>>>>>> c4102974
 )
 from human_origins_supervised.visualization import visualization_funcs as vf
-from ignite.contrib.handlers import ProgressBar
-from ignite.engine import Events, Engine
-from ignite.handlers import ModelCheckpoint
-from ignite.metrics import RunningAverage
-from torch.utils.tensorboard import SummaryWriter
 
 if TYPE_CHECKING:
     from human_origins_supervised.train import Config
@@ -159,12 +142,9 @@
     _attach_running_average_metrics(
         engine=trainer, monitoring_metrics=monitoring_metrics
     )
-<<<<<<< HEAD
+
     if not cl_args.no_pbar:
-        pbar.attach(engine=trainer, metric_names=["t_loss-average"])
-=======
-    pbar.attach(engine=trainer, metric_names=["loss-average"])
->>>>>>> c4102974
+        pbar.attach(engine=trainer, metric_names=["loss-average"])
 
     trainer.add_event_handler(
         event_name=Events.EPOCH_COMPLETED,
@@ -467,14 +447,7 @@
     )
 
     try:
-<<<<<<< HEAD
-        best_overall_performance = get_best_overall_performance(
-            val_metrics_files=metrics_files, target_columns=c.target_columns
-        )
-        average_loss_file = metrics_files["v_average"]
-=======
         average_loss_file = metrics_files["average"]
->>>>>>> c4102974
         average_loss_df = pd.read_csv(average_loss_file)
 
     except FileNotFoundError as e:
