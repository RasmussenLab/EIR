from argparse import Namespace
from dataclasses import dataclass
from pathlib import Path
from typing import List, Dict, TYPE_CHECKING

import numpy as np
import pandas as pd
import torch
from aislib.misc_utils import get_logger
from ignite.engine import Engine
from ray import tune
from scipy.special import softmax
from sklearn.preprocessing import LabelEncoder, StandardScaler

from human_origins_supervised.data_load.data_utils import get_target_columns_generator
from human_origins_supervised.data_load.datasets import (
    al_label_transformers_object,
    merge_target_columns,
)
from human_origins_supervised.models import model_utils
from human_origins_supervised.train_utils import metrics
from human_origins_supervised.train_utils import utils
from human_origins_supervised.train_utils.metrics import (
    get_best_overall_performance,
    get_metrics_files,
)
from human_origins_supervised.visualization import visualization_funcs as vf

if TYPE_CHECKING:
    from human_origins_supervised.train_utils.train_handlers import HandlerConfig
    from human_origins_supervised.train_utils.metrics import al_step_metric_dict
    from human_origins_supervised.train import Config

logger = get_logger(name=__name__, tqdm_compatible=True)


def validation_handler(engine: Engine, handler_config: "HandlerConfig") -> None:
    """
    A bit hacky how we manually attach metrics here, but that's because we
    don't want to evaluate as a running average (i.e. do it in the step
    function), but rather run over the whole validation dataset as we do
    in this function.
    """
    c = handler_config.config
    cl_args = c.cl_args
    iteration = engine.state.iteration

    c.model.eval()
    gather_preds = model_utils.gather_pred_outputs_from_dloader
    val_outputs_total, val_target_labels, val_ids_total = gather_preds(
        data_loader=c.valid_loader,
        cl_args=c.cl_args,
        model=c.model,
        device=cl_args.device,
        with_labels=True,
    )
    c.model.train()

    val_target_labels = model_utils.parse_target_labels(
        target_columns=c.target_columns, device=cl_args.device, labels=val_target_labels
    )

    val_losses = metrics.calculate_losses(
        criterions=c.criterions, labels=val_target_labels, outputs=val_outputs_total
    )
    val_loss_avg = metrics.aggregate_losses(val_losses)

    eval_metrics_dict = metrics.calculate_batch_metrics(
        target_columns=c.target_columns,
        losses=val_losses,
        outputs=val_outputs_total,
        labels=val_target_labels,
        mode="val",
        metric_record_dict=c.metrics,
    )

    eval_metrics_dict_w_avgs = metrics.add_multi_task_average_metrics(
        batch_metrics_dict=eval_metrics_dict,
        target_columns=c.target_columns,
        loss=val_loss_avg.item(),
        performance_average_functions=c.metrics["averaging_functions"],
    )

    write_eval_header = True if iteration == cl_args.sample_interval else False
    metrics.persist_metrics(
        handler_config=handler_config,
        metrics_dict=eval_metrics_dict_w_avgs,
        iteration=iteration,
        write_header=write_eval_header,
        prefixes={"metrics": "validation_", "writer": "validation"},
    )

    save_evaluation_results_wrapper(
        val_outputs=val_outputs_total,
        val_labels=val_target_labels,
        val_ids=val_ids_total,
        iteration=iteration,
        config=handler_config.config,
    )

    _log_metrics_to_tune(
        eval_metrics_dict_w_avgs=eval_metrics_dict_w_avgs, cl_args=cl_args
    )


def _log_metrics_to_tune(
    eval_metrics_dict_w_avgs: "al_step_metric_dict", cl_args: Namespace
):
    """
    TODO: Refactor below functionality in a wrapper potentially.
    """
    target_columns = merge_target_columns(
        target_cat_columns=cl_args.target_cat_columns,
        target_con_columns=cl_args.target_con_columns,
    )
    run_folder = utils.get_run_folder(run_name=cl_args.run_name)
    metrics_files = get_metrics_files(
        target_columns=target_columns, run_folder=run_folder, target_prefix="v_"
    )

    best_overall_performance = get_best_overall_performance(
        val_metrics_files=metrics_files, target_columns=target_columns
    )
    latest_average_performance = eval_metrics_dict_w_avgs["v_average"]["v_perf-average"]
    if hasattr(tune, "track"):
        tune.track.log(
            best_overall_performance=best_overall_performance,
            latest_average_performance=latest_average_performance,
        )


def save_evaluation_results_wrapper(
    val_outputs: Dict[str, torch.Tensor],
    val_labels: Dict[str, torch.Tensor],
    val_ids: List[str],
    iteration: int,
    config: "Config",
):

    target_columns_gen = get_target_columns_generator(config.target_columns)
    transformers = config.target_transformers

    for column_type, column_name in target_columns_gen:
        cur_sample_outfolder = utils.prep_sample_outfolder(
            run_name=config.cl_args.run_name,
            column_name=column_name,
            iteration=iteration,
        )

        cur_val_outputs = val_outputs[column_name].cpu().numpy()
        cur_val_labels = val_labels[column_name].cpu().numpy()

        plot_config = PerformancePlotConfig(
            val_outputs=cur_val_outputs,
            val_labels=cur_val_labels,
            val_ids=val_ids,
            iteration=iteration,
            column_name=column_name,
            column_type=column_type,
            target_transformer=transformers[column_name],
            output_folder=cur_sample_outfolder,
        )

        save_evaluation_results(plot_config=plot_config)


@dataclass
class PerformancePlotConfig:
    val_outputs: np.ndarray
    val_labels: np.ndarray
    val_ids: List[str]
    iteration: int
    column_name: str
    column_type: str
    target_transformer: al_label_transformers_object
    output_folder: Path


def save_evaluation_results(plot_config: PerformancePlotConfig,) -> None:

    pc = plot_config

    common_args = {
        "val_outputs": pc.val_outputs,
        "val_labels": pc.val_labels,
        "val_ids": pc.val_ids,
        "outfolder": pc.output_folder,
        "transformer": pc.target_transformer,
    }

    vf.gen_eval_graphs(plot_config=pc)

    if pc.column_type == "cat":
        get_most_wrong_wrapper(**common_args)
    elif pc.column_type == "con":
        scale_and_save_regression_preds(**common_args)


def get_most_wrong_wrapper(
    val_labels: np.ndarray,
    val_outputs: np.ndarray,
    val_ids: List[str],
    transformer: LabelEncoder,
    outfolder: Path,
) -> None:
    val_preds_total = val_outputs.argmax(axis=1)

    some_are_incorrect = (val_labels != val_preds_total).sum() > 0
    if some_are_incorrect:
        df_most_wrong = get_most_wrong_cls_preds(
            val_true=val_labels,
            val_preds=val_preds_total,
            val_outputs=val_outputs,
            ids=np.array(val_ids),
        )

        df_most_wrong = _inverse_numerical_labels_hook(
            df=df_most_wrong, target_transformer=transformer
        )
        _check_df_most_wrong(df=df_most_wrong, outfolder=outfolder)
        df_most_wrong.to_csv(outfolder / "wrong_preds.csv")


def _check_df_most_wrong(df: pd.DataFrame, outfolder: Path) -> None:
    try:
        assert_1_string = "True label equal predicted labels."
        assert not (df["True_Label"] == df["Wrong_Label"]).any(), assert_1_string

        assert (df["True_Prob"] < 0.5).all(), "True predicted over 0.5."

    except AssertionError as e:
        logger.error(
            "Got AssertionError ('%s') when checking for probabilities of wrong "
            "predictions. Something might be weird, or a rare event where probabilities"
            "are exactly equal happened. The file is wrong_preds.csv in %s.",
            e,
            outfolder,
        )


def get_most_wrong_cls_preds(
    val_true: np.ndarray,
    val_preds: np.ndarray,
    val_outputs: np.ndarray,
    ids: np.ndarray,
) -> pd.DataFrame:
    wrong_mask = val_preds != val_true
    wrong_indices = np.where(wrong_mask)[0]
    all_wrong_probs = softmax(val_outputs[wrong_indices], axis=1)

    correct_labels_for_misclassified = val_true[wrong_indices]

    correct_label_prob = all_wrong_probs[
        np.arange(wrong_indices.shape[0]), correct_labels_for_misclassified
    ]
<<<<<<< HEAD
=======
    assert correct_label_prob.max() <= 0.5
>>>>>>> c4102974

    wrong_pred_labels = val_preds[wrong_indices]
    wrong_label_pred_prob = all_wrong_probs[
        np.arange(wrong_indices.shape[0]), wrong_pred_labels
    ]

    columns = ["Sample_ID", "True_Label", "True_Prob", "Wrong_Label", "Wrong_Prob"]
    column_values = [
        ids[wrong_indices],
        correct_labels_for_misclassified,
        correct_label_prob,
        wrong_pred_labels,
        wrong_label_pred_prob,
    ]

    df = pd.DataFrame(columns=columns)

    for col_name, data in zip(columns, column_values):
        df[col_name] = data

    df = df.sort_values(by=["True_Prob"])
    return df


def _inverse_numerical_labels_hook(
    df: pd.DataFrame, target_transformer: LabelEncoder
) -> pd.DataFrame:
    for column in ["True_Label", "Wrong_Label"]:
        df[column] = target_transformer.inverse_transform(df[column])

    return df


def scale_and_save_regression_preds(
    val_labels: np.ndarray,
    val_outputs: np.ndarray,
    val_ids: List[str],
    transformer: StandardScaler,
    outfolder: Path,
) -> None:
    val_labels = transformer.inverse_transform(val_labels).squeeze()
    val_outputs = transformer.inverse_transform(val_outputs).squeeze()

    data = np.array([val_ids, val_labels, val_outputs]).T
    df = pd.DataFrame(data=data, columns=["ID", "Actual", "Predicted"])

    df.to_csv(outfolder / "regression_predictions.csv", index=["ID"])<|MERGE_RESOLUTION|>--- conflicted
+++ resolved
@@ -20,10 +20,7 @@
 from human_origins_supervised.models import model_utils
 from human_origins_supervised.train_utils import metrics
 from human_origins_supervised.train_utils import utils
-from human_origins_supervised.train_utils.metrics import (
-    get_best_overall_performance,
-    get_metrics_files,
-)
+from human_origins_supervised.train_utils.metrics import get_metrics_files
 from human_origins_supervised.visualization import visualization_funcs as vf
 
 if TYPE_CHECKING:
@@ -81,12 +78,17 @@
         performance_average_functions=c.metrics["averaging_functions"],
     )
 
-    write_eval_header = True if iteration == cl_args.sample_interval else False
+    do_write_eval_header = _check_if_write_eval_header(
+        iteration=iteration,
+        iterations_per_epoch=len(c.train_loader),
+        num_epochs=cl_args.n_epochs,
+        sample_interval=cl_args.sample_interval,
+    )
     metrics.persist_metrics(
         handler_config=handler_config,
         metrics_dict=eval_metrics_dict_w_avgs,
         iteration=iteration,
-        write_header=write_eval_header,
+        write_header=do_write_eval_header,
         prefixes={"metrics": "validation_", "writer": "validation"},
     )
 
@@ -101,6 +103,20 @@
     _log_metrics_to_tune(
         eval_metrics_dict_w_avgs=eval_metrics_dict_w_avgs, cl_args=cl_args
     )
+
+
+def _check_if_write_eval_header(
+    iteration: int, iterations_per_epoch: int, num_epochs: int, sample_interval: int
+) -> bool:
+    total_events = iterations_per_epoch * num_epochs
+
+    if iteration == total_events and total_events < sample_interval:
+        return True
+
+    if iteration == sample_interval:
+        return True
+
+    return False
 
 
 def _log_metrics_to_tune(
@@ -115,13 +131,15 @@
     )
     run_folder = utils.get_run_folder(run_name=cl_args.run_name)
     metrics_files = get_metrics_files(
-        target_columns=target_columns, run_folder=run_folder, target_prefix="v_"
-    )
-
-    best_overall_performance = get_best_overall_performance(
-        val_metrics_files=metrics_files, target_columns=target_columns
-    )
-    latest_average_performance = eval_metrics_dict_w_avgs["v_average"]["v_perf-average"]
+        target_columns=target_columns,
+        run_folder=run_folder,
+        train_or_val_target_prefix="validation_",
+    )
+
+    df_averages = pd.read_csv(metrics_files["average"])
+    best_overall_performance = df_averages["perf-average"].max()
+
+    latest_average_performance = eval_metrics_dict_w_avgs["average"]["perf-average"]
     if hasattr(tune, "track"):
         tune.track.log(
             best_overall_performance=best_overall_performance,
@@ -253,10 +271,7 @@
     correct_label_prob = all_wrong_probs[
         np.arange(wrong_indices.shape[0]), correct_labels_for_misclassified
     ]
-<<<<<<< HEAD
-=======
     assert correct_label_prob.max() <= 0.5
->>>>>>> c4102974
 
     wrong_pred_labels = val_preds[wrong_indices]
     wrong_label_pred_prob = all_wrong_probs[
