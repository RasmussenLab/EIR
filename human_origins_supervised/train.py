from os.path import abspath
import argparse
from dataclasses import dataclass
from pathlib import Path
from sys import platform
from typing import Union, Tuple, List, Dict

import numpy as np
import torch
from aislib.misc_utils import get_logger, ensure_path_exists
from ignite.engine import Engine
from sklearn.preprocessing import LabelEncoder, StandardScaler
from torch import nn
from torch.optim.adamw import AdamW
from torch.optim.optimizer import Optimizer
from torch.utils.data import DataLoader

from human_origins_supervised.data_load import datasets
from human_origins_supervised.data_load.data_loading_funcs import (
    get_weighted_random_sampler,
)
from human_origins_supervised.models import model_utils
from human_origins_supervised.models.embeddings import (
    set_up_and_save_embeddings_dict,
    get_extra_inputs,
)
from human_origins_supervised.models.models import Model
from human_origins_supervised.train_utils.metric_funcs import select_metric_func
from human_origins_supervised.train_utils.train_handlers import configure_trainer

from torch_lr_finder import LRFinder

torch.manual_seed(0)
np.random.seed(0)

logger = get_logger(__name__)


@dataclass
class Config:
    """
    The idea of this class is to keep track of objects that need to be used
    in multiple contexts in different parts of the code (e.g. the train
    dataloader is used to load samples during training, but also as background
    for SHAP activation calculations).
    """

    cl_args: argparse.Namespace
    train_loader: torch.utils.data.DataLoader
    valid_loader: torch.utils.data.DataLoader
    valid_dataset: torch.utils.data.Dataset
    model: nn.Module
    optimizer: Optimizer
    criterion: nn.CrossEntropyLoss
    labels_dict: Dict
    target_transformer: Union[LabelEncoder, StandardScaler]
    data_width: int


def train_ignite(config: Config) -> None:
    c = config
    args = config.cl_args

    metric_func = select_metric_func(args.model_task, c.target_transformer)

    def step(
        engine: Engine,
        loader_batch: Tuple[torch.Tensor, Union[int, float, List[None]], List[str]],
    ) -> Dict[str, float]:
        """
        The output here goes to engine.output.
        """
        c.model.train()

        train_seqs, train_labels, train_ids = loader_batch
        train_seqs = train_seqs.to(device=args.device, dtype=torch.float32)

        train_labels = train_labels.to(device=args.device)
        train_labels = model_utils.cast_labels(args.model_task, train_labels)

        extra_inputs = get_extra_inputs(args, train_ids, c.labels_dict, c.model)

        c.optimizer.zero_grad()
        train_outputs = c.model(train_seqs, extra_inputs)
        train_loss = c.criterion(train_outputs, train_labels)
        train_loss.backward()
        c.optimizer.step()

        train_loss = train_loss.item()
        metric_dict = metric_func(
            outputs=train_outputs, labels=train_labels, prefix="t"
        )
        metric_dict["t_loss"] = train_loss

        return metric_dict

    trainer = Engine(step)

    trainer = configure_trainer(trainer, config)

    trainer.run(c.train_loader, args.n_epochs)


def main(cl_args: argparse.Namespace) -> None:
    run_folder = Path("runs", cl_args.run_name)
    if run_folder.exists():
        raise FileExistsError(
            "There already exists a run with that name, please"
            " choose a different one."
        )
    ensure_path_exists(run_folder, is_folder=True)

    train_dataset, valid_dataset = datasets.set_up_datasets(cl_args)

    cl_args.target_width = train_dataset[0][0].shape[2]
    cl_args.data_width = train_dataset.data_width

    train_sampler = (
        get_weighted_random_sampler(train_dataset)
        if cl_args.model_task == "cls" and cl_args.weighted_sampling
        else None
    )

    batch_size = cl_args.batch_size
    if cl_args.multi_gpu:
        batch_size = torch.cuda.device_count() * batch_size
        logger.info(
            "Batch size set to %d to account for %d GPUs.",
            batch_size,
            torch.cuda.device_count(),
        )

    # Currently as bug with OSX: https://github.com/pytorch/pytorch/issues/2125
    nw = 0 if platform == "darwin" else 8
    train_dloader = DataLoader(
        train_dataset,
        batch_size=batch_size,
        sampler=train_sampler,
        shuffle=False if train_sampler else True,
        num_workers=nw,
        pin_memory=False,
    )

    valid_dloader = DataLoader(
        valid_dataset,
        batch_size=batch_size,
        shuffle=False,
        num_workers=nw,
        pin_memory=False,
    )

    embedding_dict = set_up_and_save_embeddings_dict(
        cl_args.embed_columns, train_dataset.labels_dict, run_folder
    )
    model: torch.nn.Module = Model(
        cl_args, train_dataset.num_classes, embedding_dict, cl_args.contn_columns
    )
    assert model.data_size_after_conv >= 8

<<<<<<< HEAD
=======
    if cl_args.multi_gpu:
        model = nn.DataParallel(model)
    model = model.to(device=cl_args.device)

>>>>>>> 5b81a2a1
    optimizer = AdamW(
        model.parameters(),
        lr=cl_args.lr,
        betas=(cl_args.b1, cl_args.b2),
        weight_decay=cl_args.wd,
        amsgrad=True,
    )

    criterion = nn.CrossEntropyLoss() if cl_args.model_task == "cls" else nn.MSELoss()

    if cl_args.debug:
        breakpoint()
        lr_finder = LRFinder(model, optimizer, criterion, cl_args.device)
        lr_finder.range_test(train_dloader, end_lr=10, num_iter=100)
        lr_finder.plot()

    config = Config(
        cl_args,
        train_dloader,
        valid_dloader,
        valid_dataset,
        model,
        optimizer,
        criterion,
        train_dataset.labels_dict,
        train_dataset.target_transformer,
        train_dataset.data_width,
    )

    no_params = sum(p.numel() for p in model.parameters() if p.requires_grad)
    logger.info(
        "Starting training with a %s parameter model.", format(no_params, ",.0f")
    )

    if cl_args.debug:
        breakpoint()

    train_ignite(config)


if __name__ == "__main__":
    parser = argparse.ArgumentParser()

    parser.add_argument(
        "--model_task",
        type=str,
        default="cls",
        choices=["cls", "reg"],
        help="Whether the task is a regression or classification.",
    )

    parser.add_argument(
        "--n_epochs", type=int, default=5, help="number of epochs of training"
    )
    parser.add_argument(
        "--batch_size", type=int, default=64, help="size of the batches"
    )
    parser.add_argument("--lr", type=float, default=1e-3, help="adam: learning rate")

    parser.add_argument("--cycle_lr", dest="cycle_lr", action="store_true")
    parser.set_defaults(cycle_lr=False)

    parser.add_argument(
        "--b1",
        type=float,
        default=0.9,
        help="adam: decay of first order momentum of gradient",
    )
    parser.add_argument(
        "--b2",
        type=float,
        default=0.999,
        help="adam: decay of second order momentum of gradient",
    )
    parser.add_argument("--wd", type=float, default=0.0, help="Weight decay.")

    parser.add_argument(
        "--fc_dim",
        type=int,
        default=128,
        help="base dimensionality of fully connected layers at the end of the network",
    )

    parser.add_argument(
        "--kernel_width",
        type=int,
        default=12,
        help="base width of the conv kernels used.",
    )

    parser.add_argument(
        "--down_stride",
        type=int,
        default=4,
        help="down stride to use common over the network.",
    )

    parser.add_argument(
        "--first_kernel_expansion",
        type=int,
        default=1,
        help="factor by which to expand the first kernel in the network",
    )

    parser.add_argument(
        "--first_stride_expansion",
        type=int,
        default=1,
        help="factor by which to expand the first stride in the network",
    )

    parser.add_argument(
        "--channel_exp_base",
        type=int,
        default=5,
        help="Exponential base for channels in first layer (i.e. default is 2**5)",
    )

    parser.add_argument(
        "--resblocks",
        type=int,
        nargs="+",
        help="Number of hidden convolutional layers.",
    )

    parser.add_argument(
        "--rb_do", type=float, default=0.0, help="Dropout in residual blocks."
    )

    parser.add_argument(
        "--fc_do",
        type=float,
        default=0.0,
        help="Dropout before last fully connected layer.",
    )

    parser.add_argument(
        "--sa", action="store_true", help="Wheter to add self attention to the network."
    )

    parser.add_argument(
        "--target_width",
        type=int,
        default=None,
        help="Total width of input sequence after padding.",
    )
    parser.add_argument(
        "--data_folder",
        type=str,
        required=True,
        help="Data folder to load inputs from.",
    )

    parser.add_argument(
        "--valid_size",
        type=float,
        default=0.05,
        help="Size if the validaton set, if float then uses a percentage. If int, "
        "then raw counts.",
    )

    parser.add_argument(
        "--weighted_sampling",
        action="store_true",
        help="Whether to use weighted sampling when doing classification.",
    )

    parser.add_argument(
        "--na_augment",
        default=0.0,
        type=float,
        help="Percentage of SNPs to convert to NA in training set as data augmentation",
    )

    parser.add_argument(
        "--label_file", type=str, required=True, help="Which file to load labels from."
    )

    parser.add_argument(
        "--target_column",
        type=str,
        required=True,
        help="What column in label file to treat as target variable"
        "(i.e. to predict on).",
    )

    parser.add_argument(
        "--embed_columns",
        type=str,
        nargs="+",
        default=[],
        help="What columns to embed and add to fully connected layer at end of model.",
    )

    parser.add_argument(
        "--contn_columns",
        type=str,
        nargs="+",
        default=[],
        help="What columns of continuous variables to add to fully connected layer at "
        "end of model.",
    )

    parser.add_argument(
        "--snp_file",
        type=str,
        default="infer",
        help="File to load SNPs from (.snp format).",
    )

    parser.add_argument(
        "--memory_dataset",
        action="store_true",
        help="Whether to load all sample into memory during " "training.",
    )

    parser.add_argument(
        "--sample_interval",
        type=int,
        default=None,
        help="Epoch interval to sample generated seqs.",
    )
    parser.add_argument(
        "--checkpoint_interval",
        type=int,
        default=1000,
        help="Epoch to checkpoint model.",
    )
    parser.add_argument(
        "--run_name",
        type=str,
        help="Name of the current run, specifying will save " "run info and models.",
    )

    parser.add_argument(
        "--gpu_num", type=str, default="0", help="Which GPU to run (according to CUDA)."
    )

    parser.add_argument(
        "--multi_gpu",
        action="store_true",
        help="Whether to run the training on " "multiple GPUs for the current node.",
    )

    parser.add_argument(
        "--get_acts", action="store_true", help="Whether to generate activation maps."
    )

    parser.add_argument(
        "--act_classes",
        default=None,
        nargs="+",
        help="Classes to use for activation maps.",
    )

    parser.add_argument("--benchmark", dest="benchmark", action="store_true")
    parser.add_argument("--no_benchmark", dest="benchmark", action="store_false")
    parser.set_defaults(benchmark=False)

    parser.add_argument(
        "--debug",
        action="store_true",
        help="Whether to run in debug mode (w. breakpoint).",
    )

    parser.add_argument(
        "--custom_lib",
        type=str,
        default=None,
        help="Path to custom library if using one.",
    )

    cur_cl_args = parser.parse_args()

    if cur_cl_args.valid_size > 1.0:
        cur_cl_args.valid_size = int(cur_cl_args.valid_size)

    cur_cl_args.device = (
        "cuda:" + cur_cl_args.gpu_num if torch.cuda.is_available() else "cpu"
    )

    # to make sure importlib gets absolute paths
    if cur_cl_args.custom_lib is not None:
        cur_cl_args.custom_lib = abspath(cur_cl_args.custom_lib)

    # benchmark breaks if we run it with multiple GPUs
    if not cur_cl_args.multi_gpu:
        torch.backends.cudnn.benchmark = True
    else:
        logger.debug('Setting device to cuda:0 since running with multiple GPUs.')
        cur_cl_args.device = 'cuda:0'

    main(cur_cl_args)<|MERGE_RESOLUTION|>--- conflicted
+++ resolved
@@ -157,13 +157,10 @@
     )
     assert model.data_size_after_conv >= 8
 
-<<<<<<< HEAD
-=======
     if cl_args.multi_gpu:
         model = nn.DataParallel(model)
     model = model.to(device=cl_args.device)
 
->>>>>>> 5b81a2a1
     optimizer = AdamW(
         model.parameters(),
         lr=cl_args.lr,
@@ -453,7 +450,7 @@
     if not cur_cl_args.multi_gpu:
         torch.backends.cudnn.benchmark = True
     else:
-        logger.debug('Setting device to cuda:0 since running with multiple GPUs.')
-        cur_cl_args.device = 'cuda:0'
+        logger.debug("Setting device to cuda:0 since running with multiple GPUs.")
+        cur_cl_args.device = "cuda:0"
 
     main(cur_cl_args)