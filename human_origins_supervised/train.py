--- conflicted
+++ resolved
@@ -112,15 +112,12 @@
     custom_hooks: Union[CustomHooks, None]
 
 
-<<<<<<< HEAD
-def main(cl_args: argparse.Namespace) -> None:
-    utils.configure_root_logger(run_name=cl_args.run_name)
-
-=======
 def main(
     cl_args: argparse.Namespace, custom_hooks: Union[CustomHooks, None] = None
 ) -> None:
->>>>>>> c4102974
+
+    utils.configure_root_logger(run_name=cl_args.run_name)
+
     run_folder = _prepare_run_folder(run_name=cl_args.run_name)
 
     train_dataset, valid_dataset = datasets.set_up_datasets(cl_args=cl_args)
