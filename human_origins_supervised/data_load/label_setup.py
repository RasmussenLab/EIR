from argparse import Namespace
from pathlib import Path
from typing import Tuple, Dict, Union, List

import numpy as np
import pandas as pd
from aislib.misc_utils import get_logger
from sklearn.model_selection import train_test_split
from sklearn.preprocessing import StandardScaler, LabelEncoder

from human_origins_supervised.data_load.common_ops import ColumnOperation
from human_origins_supervised.train_utils.utils import get_custom_module_submodule

logger = get_logger(name=__name__, tqdm_compatible=True)

# Type Aliases
al_all_column_ops = Dict[str, Tuple[ColumnOperation, ...]]
al_train_val_dfs = Tuple[pd.DataFrame, pd.DataFrame]

# e.g. 'Asia' or '5' for categorical or 1.511 for continuous
al_label_values_raw = Union[str, float]
al_sample_labels_raw = Dict[str, al_label_values_raw]
al_label_dict = Dict[str, al_sample_labels_raw]
al_target_columns = Dict[str, List[str]]
al_label_transformers_object = Union[StandardScaler, LabelEncoder]
al_label_transformers = Dict[str, al_label_transformers_object]


def set_up_train_and_valid_labels(
    cl_args: Namespace,
) -> Tuple[al_label_dict, al_label_dict]:
    """
    Splits and does split based processing (e.g. scaling validation set with training
    set for regression) on the labels.
    """

    df_labels = label_df_parse_wrapper(cl_args=cl_args)

    df_labels_train, df_labels_valid = _split_df(
        df=df_labels, valid_size=cl_args.valid_size
    )

    df_labels_train, df_labels_valid = _process_train_and_label_dfs(
        cl_args=cl_args,
        df_labels_train=df_labels_train,
        df_labels_valid=df_labels_valid,
    )

    train_labels_dict = df_labels_train.to_dict("index")
    valid_labels_dict = df_labels_valid.to_dict("index")
    return train_labels_dict, valid_labels_dict


def label_df_parse_wrapper(cl_args: Namespace) -> pd.DataFrame:
    available_ids = _gather_ids_from_data_source(data_source=Path(cl_args.data_source))

    column_ops = {}
    if cl_args.custom_lib:
        column_ops = _get_custom_column_ops(custom_lib=cl_args.custom_lib)

    all_cols = _get_all_label_columns_needed(cl_args=cl_args, column_ops=column_ops)

    df_labels = _load_label_df(
        label_fpath=cl_args.label_file, columns=all_cols, custom_lib=cl_args.custom_lib
    )

    df_labels = _cast_label_df_dtypes(
        df_labels=df_labels, extra_cat_columns=cl_args.extra_cat_columns
    )

    df_labels_filtered = _filter_ids_from_label_df(
        df_labels=df_labels, ids_to_keep=available_ids
    )

    label_columns = _get_label_columns_from_cl_args(cl_args=cl_args)
    df_labels_parsed = _parse_label_df(
        df=df_labels_filtered, operations_dict=column_ops, label_columns=label_columns
    )

    df_column_filtered = _drop_not_needed_label_columns(
        df=df_labels_parsed, needed_label_columns=label_columns
    )

    df_final = _check_parsed_label_df(
        df_labels=df_column_filtered, supplied_label_columns=label_columns
    )

    return df_final


def _gather_ids_from_data_source(data_source: Path):
    iterator = get_array_path_iterator(data_source=data_source)
    logger.debug("Gathering IDs from %s.", data_source)
    all_ids = tuple(i.stem for i in tqdm(iterator, desc="Progress"))

    return all_ids


def get_array_path_iterator(data_source: Path):
    def fileiterator(file_path: Path):
        with open(str(file_path), "r") as infile:
            for line in infile:
                path = Path(line.strip())
                if not path.exists():
                    raise FileNotFoundError(
                        f"Could not find array {path} listed in {data_source}."
                    )

                yield path

    if data_source.is_dir():
        return data_source.rglob("*")
    elif data_source.is_file():
        return fileiterator(file_path=data_source)

    raise ValueError()


def _get_all_label_columns_needed(
    cl_args: Namespace, column_ops: al_all_column_ops
) -> List[str]:

    supplied_label_columns = _get_label_columns_from_cl_args(cl_args=cl_args)

    extra_label_parsing_cols = _get_extra_columns(
        label_columns=supplied_label_columns, all_column_ops=column_ops
    )
    all_cols = supplied_label_columns + extra_label_parsing_cols

    return all_cols


def _get_label_columns_from_cl_args(cl_args: Namespace) -> List[str]:
    target_columns = cl_args.target_con_columns + cl_args.target_cat_columns
    extra_input_columns = cl_args.extra_con_columns + cl_args.extra_cat_columns

    all_label_columns = target_columns + extra_input_columns

    return all_label_columns


def _get_extra_columns(
    label_columns: List[str], all_column_ops: al_all_column_ops
) -> List[str]:
    """
    We use this to grab extra columns needed for the current run, as specified in the
    COLUMN_OPS, where the keys are the label columns. That is, "for running with these
    specific label columns, what other columns do we need to grab", as specified
    by the extra_columns_deps attribute of each column operation.

    :param label_columns: The target columns we are modelling on.
    :param all_column_ops: The ledger of all column ops to be done for each target
    column.
    :returns A list of all extra columns needed from the label file for the current run.
    """

    extra_columns = []
    for column in label_columns + ["base"]:

        if column in all_column_ops:
            cur_ops = all_column_ops.get(column)
            cur_extra_columns = [i.extra_columns_deps for i in cur_ops]

            cur_extra_columns_flat = list(
                column for column_deps in cur_extra_columns for column in column_deps
            )
            extra_columns += cur_extra_columns_flat

    return extra_columns


<<<<<<< HEAD
def _gather_ids_from_folder(data_folder: Path):
    logger.debug("Gathering IDs from %s.", data_folder)
    all_ids = tuple(i.stem for i in data_folder.iterdir())

    return all_ids


=======
>>>>>>> 0ccbba89
def _load_label_df(
    label_fpath: Path, columns: List[str], custom_lib: Union[str, None]
) -> pd.DataFrame:
    """
    We accept only loading the available columns at this point because the passed
    in columns might be forward referenced, meaning that they might be created
    by the custom library.
    """

    logger.debug("Reading in labelfile: %s", label_fpath)

    columns_with_id_col = ["ID"] + columns
    available_columns = _get_currently_available_columns(
        label_fpath=label_fpath,
        requested_columns=columns_with_id_col,
        custom_lib=custom_lib,
    )

    df_labels = pd.read_csv(
        label_fpath, usecols=available_columns, dtype={"ID": str}, low_memory=False
    )

    df_labels = df_labels.set_index("ID")

    return df_labels


def _cast_label_df_dtypes(df_labels: pd.DataFrame, extra_cat_columns: List[str]):
    """
    We want to make sure cat columns are str as the default pytorch collate func might
    otherwise convert them to tensors, which cause errors downstream (e.g. in embedding
    dict lookup).
    """
    dtypes = {col: str for col in extra_cat_columns}
    df_labels = df_labels.astype(dtypes)

    return df_labels


def _get_currently_available_columns(
    label_fpath: Path, requested_columns: List[str], custom_lib: Union[str, None]
) -> List[str]:

    label_file_columns_set = set(pd.read_csv(label_fpath, dtype={"ID": str}, nrows=0))

    requested_columns_set = set(requested_columns)

    if not custom_lib:
        missing_columns = requested_columns_set - label_file_columns_set
        if missing_columns:
            raise ValueError(
                f"No custom library specified and could not find columns "
                f"{missing_columns} in {label_fpath}."
            )

    available_columns = requested_columns_set.intersection(label_file_columns_set)

    return list(available_columns)


def _filter_ids_from_label_df(
    df_labels: pd.DataFrame, ids_to_keep: Tuple[str, ...] = ()
) -> pd.DataFrame:

    if not ids_to_keep:
        return df_labels

    no_labels = df_labels.shape[0]
    df_filtered = df_labels[df_labels.index.isin(ids_to_keep)]
    no_dropped = no_labels - df_filtered.shape[0]

    logger.debug(
        "Removed %d file IDs from label file based on IDs present in data folder.",
        no_dropped,
    )

    return df_filtered


def _parse_label_df(
    df: pd.DataFrame, operations_dict: al_all_column_ops, label_columns: List[str]
) -> pd.DataFrame:
    """
    We want to be able to dynamically apply various operations to different columns
    in the label file (e.g. different operations for creating obesity labels or parsing
    country of origin).

    We consider applying a column operation if:

        1. The column is in the df, hence loaded explicitly or as an extra column.
        2. It is not in the df, but in label columns. Hence expected to be created
           by the column op.

    If a column operation is supposed to only be applied if its column is a label
    column, make sure it's not applied in other cases (e.g. if the column is a
    embedding / continuous input to another target).

    Why this 'base'? In the custom column operations, we might have operations that
    should always be called. They have the key 'base' in the column_ops dictionary.

    :param df: Dataframe to perform processing on.
    :param operations_dict: A dictionary of column names, where each value is a list
    of tuples, where each tuple is a callable as the first element and the callable's
    arguments as the second element.
    :param label_columns:
    :return: Parsed dataframe.
    """

    def _is_op_candidate(op_name_: str) -> bool:
        column_in_df = op_name_ in df.columns
        column_expected_to_be_made = (
            op_name_ in label_columns and op_name_ not in df.columns
        )
        is_candidate = column_in_df or column_expected_to_be_made or op_name_ == "base"
        return is_candidate

    def _do_call_op(column_op_: ColumnOperation, op_name_: str) -> bool:
        only_apply_if_target = column_op_.only_apply_if_target
        not_a_label_col = op_name_ not in label_columns
        do_skip = only_apply_if_target and not_a_label_col

        do_call = not do_skip or op_name_ == "base"
        return do_call

    for op_name, ops_funcs in operations_dict.items():

        if _is_op_candidate(op_name_=op_name):

            for operation in ops_funcs:

                if _do_call_op(column_op_=operation, op_name_=op_name):

                    func, args_dict = operation.function, operation.function_args
                    logger.debug(
                        "Applying func %s with args %s to column %s in pre-processing.",
                        func,
                        args_dict,
                        op_name,
                    )
                    logger.debug("Shape before: %s", df.shape)
                    df = func(df=df, column_name=op_name, **args_dict)
                    logger.debug("Shape after: %s", df.shape)
    return df


def _check_parsed_label_df(
    df_labels: pd.DataFrame, supplied_label_columns: List[str]
) -> pd.DataFrame:

    missing_columns = set(supplied_label_columns) - set(df_labels.columns)
    if missing_columns:
        raise ValueError(
            f"Columns asked for in CL args ({missing_columns}) "
            f"missing from columns in label dataframe (with columns "
            f"{df_labels.columns}. The missing columns are not"
            f"found in the raw label file and not calculated by a forward"
            f"reference in the supplied custom library."
        )

    return df_labels


def _drop_not_needed_label_columns(
    df: pd.DataFrame, needed_label_columns: List[str]
) -> pd.DataFrame:

    to_drop = [i for i in df.columns if i not in needed_label_columns]

    if to_drop:
        df = df.drop(to_drop, axis=1)

    return df


def _get_custom_column_ops(custom_lib: str) -> al_all_column_ops:
    """
    We want to grab operations from a custom library for the current run, as defined
    by the COLUMN_OPS specifications.

    :param custom_lib: Path to the custom library to try loading custom column
    operations from.
    :return: Loaded CUSTOM_OPS variable to be used by other functions to process label
    columns.
    """
    custom_column_ops_module = get_custom_module_submodule(
        custom_lib, "custom_column_ops"
    )

    # If the user has not defined custom_column_ops, we're fine with that
    if not custom_column_ops_module:
        return {}

    if not hasattr(custom_column_ops_module, "COLUMN_OPS"):
        raise ImportError(
            f"'COLUMN_OPS' variable must be defined in "
            f"{custom_column_ops_module} for custom label operations."
            f""
        )

    column_ops: al_all_column_ops = custom_column_ops_module.COLUMN_OPS

    # Also if they have defined an empty COLUMN_OPS, we don't want things to break
    if column_ops is None:
        return {}

    return column_ops


def _split_df(df: pd.DataFrame, valid_size: Union[int, float]) -> al_train_val_dfs:
    train_ids, valid_ids = train_test_split(list(df.index), test_size=valid_size)

    df_labels_train = df.loc[df.index.intersection(train_ids)]
    df_labels_valid = df.loc[df.index.intersection(valid_ids)]
    assert len(df_labels_train) + len(df_labels_valid) == len(df)

    return df_labels_train, df_labels_valid


def _process_train_and_label_dfs(
    cl_args: Namespace, df_labels_train: pd.DataFrame, df_labels_valid: pd.DataFrame
) -> al_train_val_dfs:

    con_columns = cl_args.target_con_columns + cl_args.extra_con_columns
    train_con_means = _get_con_manual_vals_dict(
        df=df_labels_train, con_columns=con_columns
    )

    df_labels_train = handle_missing_label_values_in_df(
        df=df_labels_train,
        cl_args=cl_args,
        con_manual_values=train_con_means,
        name="train df",
    )

    df_labels_valid = handle_missing_label_values_in_df(
        df=df_labels_valid,
        cl_args=cl_args,
        con_manual_values=train_con_means,
        name="valid df",
    )

    return df_labels_train, df_labels_valid


def _get_con_manual_vals_dict(
    df: pd.DataFrame, con_columns: List[str]
) -> Dict[str, float]:
    con_means_dict = {column: df[column].mean() for column in con_columns}
    return con_means_dict


def handle_missing_label_values_in_df(
    df: pd.DataFrame,
    cl_args: Namespace,
    con_manual_values: Union[Dict[str, float], None] = None,
    name: str = "df",
) -> pd.DataFrame:

    cat_label_columns = cl_args.extra_cat_columns + cl_args.target_cat_columns
    con_label_columns = cl_args.extra_con_columns + cl_args.target_con_columns

    df_filled_cat = _fill_categorical_nans(
        df=df, column_names=cat_label_columns, name=name
    )

    df_filled_final = _fill_continuous_nans(
        df=df_filled_cat,
        column_names=con_label_columns,
        name=name,
        con_means_dict=con_manual_values,
    )

    return df_filled_final


def _fill_categorical_nans(
    df: pd.DataFrame, column_names: List[str], name: str = "df"
) -> pd.DataFrame:

    missing_stats = _get_missing_stats_string(df, column_names)
    logger.debug(
        "Replacing NaNs in embedding columns %s (counts: %s) in %s with 'NA'.",
        column_names,
        missing_stats,
        name,
    )
    df[column_names] = df[column_names].fillna("NA")
    return df


def _fill_continuous_nans(
    df: pd.DataFrame,
    column_names: List[str],
    con_means_dict: Dict[str, float],
    name: str = "df",
) -> pd.DataFrame:

    missing_stats = _get_missing_stats_string(df, column_names)
    logger.debug(
        "Replacing NaNs in continuous columns %s (counts: %s) in %s with %s",
        column_names,
        missing_stats,
        name,
        con_means_dict,
    )

    df[column_names] = df[column_names].fillna(con_means_dict)
    return df


def _get_missing_stats_string(
    df: pd.DataFrame, columns_to_check: List[str]
) -> Dict[str, int]:
    missing_count_dict = {}
    for col in columns_to_check:
        missing_count_dict[col] = int(df[col].isnull().sum())

    return missing_count_dict


def get_transformer_path(run_path: Path, transformer_name: str) -> Path:
    transformer_path = run_path / "transformers" / f"{transformer_name}.save"

    return transformer_path


def set_up_label_transformers(
    labels_dict: al_label_dict, label_columns: al_target_columns
) -> al_label_transformers:

    label_transformers = {}

    for column_type in label_columns:
        target_columns_of_cur_type = label_columns[column_type]

        if target_columns_of_cur_type:
            logger.debug(
                "Fitting transformers on %s label columns %s",
                column_type,
                target_columns_of_cur_type,
            )

        for cur_target_column in target_columns_of_cur_type:
            cur_target_transformer = _fit_transformer_on_label_column(
                labels_dict=labels_dict,
                label_column=cur_target_column,
                column_type=column_type,
            )
            label_transformers[cur_target_column] = cur_target_transformer

    return label_transformers


def _fit_transformer_on_label_column(
    labels_dict: al_label_dict, label_column: str, column_type: str
) -> al_label_transformers_object:

    transformer = _get_transformer(column_type)

    target_values = np.array([i[label_column] for i in labels_dict.values()])
    target_values_streamlined = _streamline_values_for_transformers(
        transformer=transformer, values=target_values
    )

    transformer.fit(target_values_streamlined)

    return transformer


def _get_transformer(column_type):
    if column_type in ("con", "extra_con"):
        return StandardScaler()
    elif column_type == "cat":
        return LabelEncoder()

    raise ValueError()


def _streamline_values_for_transformers(
    transformer: al_label_transformers_object, values: np.ndarray
) -> np.ndarray:
    """
    LabelEncoder() expects a 1D array, whereas StandardScaler() expects a 2D one.
    """

    if isinstance(transformer, StandardScaler):
        values_reshaped = values.reshape(-1, 1)
        return values_reshaped
    return values<|MERGE_RESOLUTION|>--- conflicted
+++ resolved
@@ -91,7 +91,7 @@
 def _gather_ids_from_data_source(data_source: Path):
     iterator = get_array_path_iterator(data_source=data_source)
     logger.debug("Gathering IDs from %s.", data_source)
-    all_ids = tuple(i.stem for i in tqdm(iterator, desc="Progress"))
+    all_ids = tuple(i.stem for i in iterator)
 
     return all_ids
 
@@ -169,16 +169,6 @@
     return extra_columns
 
 
-<<<<<<< HEAD
-def _gather_ids_from_folder(data_folder: Path):
-    logger.debug("Gathering IDs from %s.", data_folder)
-    all_ids = tuple(i.stem for i in data_folder.iterdir())
-
-    return all_ids
-
-
-=======
->>>>>>> 0ccbba89
 def _load_label_df(
     label_fpath: Path, columns: List[str], custom_lib: Union[str, None]
 ) -> pd.DataFrame:
