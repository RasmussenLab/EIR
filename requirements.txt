absl-py==0.12.0; python_version >= "2.7" and python_full_version < "3.0.0" or python_full_version >= "3.2.0"
adabelief-pytorch==0.2.1; python_version >= "3.6"
<<<<<<< HEAD
aiohttp-cors==0.7.0
aiohttp==3.7.4.post0; python_version >= "3.6"
aioredis==1.3.1
aislib @ git+ssh://git@github.com/arnor-sigurdsson/aislib.git@dev ; python_version >= "3.8" and python_version < "4.0"
appdirs==1.4.4; python_version >= "3.6"
async-timeout==3.0.1; python_full_version >= "3.5.3" and python_version >= "3.6"
atomicwrites==1.4.0; python_version >= "3.8" and python_full_version < "3.0.0" and sys_platform == "win32" and python_version < "4.0" or sys_platform == "win32" and python_version >= "3.8" and python_full_version >= "3.4.0" and python_version < "4.0"
attrs==21.2.0; python_version >= "3.8" and python_full_version < "3.0.0" and python_version < "4.0" or python_full_version >= "3.5.0" and python_version >= "3.8" and python_version < "4.0"
ax-platform==0.1.20; python_version >= "3.7"
black==20.8b1; python_version >= "3.6"
blessings==1.7; python_version >= "2.7" and python_full_version < "3.0.0" or python_full_version >= "3.4.0"
botorch==0.4.0; python_version >= "3.7"
cachetools==4.2.2; python_version >= "3.5" and python_version < "4.0" and (python_version >= "2.7" and python_full_version < "3.0.0" or python_full_version >= "3.6.0")
certifi==2021.5.30; python_version >= "2.7" and python_full_version < "3.0.0" or python_full_version >= "3.5.0"
cffi==1.14.5; python_version >= "3.8" and python_version < "4.0" and platform_python_implementation == "PyPy"
chardet==4.0.0; python_version >= "3.6" and python_full_version < "3.0.0" or python_full_version >= "3.5.0" and python_version >= "3.6"
click==8.0.1; python_version >= "3.6"
=======
aislib @ git+ssh://git@github.com/arnor-sigurdsson/aislib.git@v0.1.3-alpha ; python_version >= "3.8" and python_version < "4.0"
atomicwrites==1.4.0; python_version >= "3.8" and python_full_version < "3.0.0" and sys_platform == "win32" and python_version < "4.0" or sys_platform == "win32" and python_version >= "3.8" and python_full_version >= "3.4.0" and python_version < "4.0"
attrs==21.2.0; python_version >= "3.8" and python_full_version < "3.0.0" and python_version < "4.0" or python_full_version >= "3.5.0" and python_version >= "3.8" and python_version < "4.0"
cachetools==4.2.2; python_version >= "3.5" and python_version < "4.0" and (python_version >= "2.7" and python_full_version < "3.0.0" or python_full_version >= "3.6.0")
certifi==2021.5.30; python_version >= "2.7" and python_full_version < "3.0.0" or python_full_version >= "3.5.0"
cffi==1.14.5; python_version >= "3.8" and python_version < "4.0" and platform_python_implementation == "PyPy"
chardet==4.0.0; python_version >= "2.7" and python_full_version < "3.0.0" or python_full_version >= "3.5.0"
>>>>>>> 91291ac8
cloudpickle==1.6.0; python_version >= "3.8" and python_version < "4.0"
colorama==0.4.4; python_version >= "3.8" and python_full_version < "3.0.0" and sys_platform == "win32" and python_version < "4.0" or python_full_version >= "3.5.0" and python_version >= "3.8" and sys_platform == "win32" and python_version < "4.0"
configargparse==1.4.1; (python_version >= "2.7" and python_full_version < "3.0.0") or (python_full_version >= "3.5.0")
cycler==0.10.0; python_version >= "3.7"
dask==2021.6.0; python_version >= "3.8" and python_version < "4.0"
deprecated==1.2.12; python_version >= "3.8" and python_full_version < "3.0.0" and python_version < "4.0" or python_version >= "3.8" and python_version < "4.0" and python_full_version >= "3.4.0"
dill==0.3.3; (python_version >= "2.6" and python_full_version < "3.0.0") or (python_full_version >= "3.1.0")
<<<<<<< HEAD
filelock==3.0.12
fsspec==2021.5.0; python_version >= "3.8" and python_version < "4.0"
google-api-core==1.29.0; python_version >= "2.7" and python_full_version < "3.0.0" or python_full_version >= "3.6.0"
google-auth-oauthlib==0.4.4; python_version >= "3.6" and python_full_version < "3.0.0" or python_full_version >= "3.2.0" and python_version >= "3.6"
google-auth==1.30.1; python_version >= "3.6" and python_full_version < "3.0.0" or python_full_version >= "3.6.0" and python_version >= "3.6"
googleapis-common-protos==1.53.0; python_version >= "3.6" and python_full_version < "3.0.0" or python_full_version >= "3.6.0" and python_version >= "3.6"
gpustat==0.6.0
gpytorch==1.4.2; python_version >= "3.7"
grpcio==1.38.0; python_version >= "2.7" and python_full_version < "3.0.0" or python_full_version >= "3.2.0"
hiredis==2.0.0; python_version >= "3.6"
idna==2.10; python_version >= "3.6" and python_full_version < "3.0.0" or python_full_version >= "3.5.0" and python_version >= "3.6"
=======
fsspec==2021.6.0; python_version >= "3.8" and python_version < "4.0"
google-auth-oauthlib==0.4.4; python_version >= "3.6" and python_full_version < "3.0.0" or python_full_version >= "3.2.0" and python_version >= "3.6"
google-auth==1.30.2; python_version >= "3.6" and python_full_version < "3.0.0" or python_full_version >= "3.6.0" and python_version >= "3.6"
grpcio==1.38.0; python_version >= "2.7" and python_full_version < "3.0.0" or python_full_version >= "3.2.0"
hypothesis==6.14.0; python_version >= "3.6"
idna==2.10; python_version >= "2.7" and python_full_version < "3.0.0" or python_full_version >= "3.5.0"
>>>>>>> 91291ac8
iniconfig==1.1.1; python_version >= "3.8" and python_version < "4.0"
jinja2==3.0.1; python_version >= "3.7"
joblib==0.17.0; python_version >= "3.6"
jsonschema==3.2.0
kiwisolver==1.3.1; python_version >= "3.7"
llvmlite==0.34.0; python_version >= "3.6"
locket==0.2.1; python_version >= "3.8" and python_full_version < "3.0.0" and python_version < "4.0" or python_version >= "3.8" and python_version < "4.0" and python_full_version >= "3.4.0"
markdown==3.3.4; python_version >= "3.6" and python_full_version < "3.0.0" or python_full_version >= "3.2.0" and python_version >= "3.6"
markupsafe==2.0.1; python_version >= "3.7"
matplotlib==3.4.2; python_version >= "3.7"
mpmath==1.2.1; python_version >= "3.8" and python_version < "4.0"
<<<<<<< HEAD
msgpack==1.0.2
multidict==5.1.0; python_version >= "3.6"
mypy-extensions==0.4.3; python_version >= "3.6"
=======
>>>>>>> 91291ac8
numba==0.51.2; python_version >= "3.6"
numpy==1.20.3; python_version >= "3.7"
nvidia-ml-py3==7.352.0
oauthlib==3.1.1; python_version >= "3.6" and python_full_version < "3.0.0" or python_full_version >= "3.4.0" and python_version >= "3.6"
opencensus-context==0.1.2
opencensus==0.7.13
packaging==20.9; python_version >= "3.8" and python_full_version < "3.0.0" and python_version < "4.0" or python_full_version >= "3.6.0" and python_version >= "3.8" and python_version < "4.0"
pandas-plink==2.2.4; python_version >= "3.8" and python_version < "4.0"
pandas==1.2.4; python_full_version >= "3.7.1"
partd==1.2.0; python_version >= "3.8" and python_version < "4.0"
pillow==8.2.0; python_version >= "3.8" and python_version < "4.0"
plotly==4.14.3
pluggy==0.13.1; python_version >= "3.8" and python_full_version < "3.0.0" and python_version < "4.0" or python_full_version >= "3.4.0" and python_version >= "3.8" and python_version < "4.0"
<<<<<<< HEAD
prometheus-client==0.11.0; python_version >= "2.7" and python_full_version < "3.0.0" or python_full_version >= "3.4.0"
protobuf==3.17.2; python_version >= "3.6" and python_full_version < "3.0.0" or python_full_version >= "3.6.0" and python_version >= "3.6"
psutil==5.8.0; python_version >= "2.6" and python_full_version < "3.0.0" or python_full_version >= "3.4.0"
py-spy==0.3.7
=======
protobuf==3.17.3; python_version >= "2.7" and python_full_version < "3.0.0" or python_full_version >= "3.2.0"
>>>>>>> 91291ac8
py==1.10.0; (python_version >= "2.7" and python_full_version < "3.0.0") or (python_full_version >= "3.4.0")
pyasn1-modules==0.2.8; python_version >= "2.7" and python_full_version < "3.0.0" or python_full_version >= "3.6.0"
pyasn1==0.4.8; python_version >= "3.5" and python_full_version < "3.0.0" and python_version < "4" and (python_version >= "3.6" and python_full_version < "3.0.0" or python_full_version >= "3.6.0" and python_version >= "3.6") or python_version >= "3.5" and python_version < "4" and (python_version >= "3.6" and python_full_version < "3.0.0" or python_full_version >= "3.6.0" and python_version >= "3.6") and python_full_version >= "3.6.0"
pycparser==2.20; python_version >= "3.8" and python_full_version < "3.0.0" and python_version < "4.0" or python_version >= "3.8" and python_version < "4.0" and python_full_version >= "3.4.0"
pydantic==1.8.2; python_full_version >= "3.6.1"
pyparsing==2.4.7; python_version >= "3.7" and python_full_version < "3.0.0" or python_full_version >= "3.4.0" and python_version >= "3.7"
pyrsistent==0.17.3; python_version >= "3.5"
pytest==6.2.4; python_version >= "3.6"
python-dateutil==2.8.1; python_full_version >= "3.7.1" and python_version >= "3.7" and (python_version >= "3.7" and python_full_version < "3.0.0" or python_full_version >= "3.3.0" and python_version >= "3.7")
pytorch-ignite==0.4.4
pytorch-ranger==0.1.1; python_version >= "3.5" and python_full_version >= "3.6.0"
pytz==2021.1; python_full_version >= "3.7.1"
pyyaml==5.4.1; python_version >= "3.8" and python_full_version < "3.0.0" and python_version < "4.0" or python_version >= "3.8" and python_version < "4.0" and python_full_version >= "3.6.0"
<<<<<<< HEAD
ray==1.4.0
redis==3.5.3; python_version >= "2.7" and python_full_version < "3.0.0" or python_full_version >= "3.5.0"
regex==2021.4.4; python_version >= "3.6"
=======
>>>>>>> 91291ac8
requests-oauthlib==1.3.0; python_version >= "3.6" and python_full_version < "3.0.0" or python_full_version >= "3.4.0" and python_version >= "3.6"
requests==2.25.1; python_version >= "3.6" and python_full_version < "3.0.0" or python_full_version >= "3.6.0" and python_version >= "3.6"
retrying==1.3.3; python_version >= "3.7"
rsa==4.7.2; python_version >= "3.5" and python_version < "4" and (python_version >= "3.6" and python_full_version < "3.0.0" or python_full_version >= "3.6.0" and python_version >= "3.6")
scikit-learn==0.24.2; python_version >= "3.6"
scipy==1.6.1; python_version >= "3.8" and python_version < "4.0"
seaborn==0.11.1; python_version >= "3.6"
<<<<<<< HEAD
shap==0.38.1
six==1.16.0; python_full_version >= "3.7.1" and python_version >= "3.7" and (python_version >= "2.7" and python_full_version < "3.0.0" or python_full_version >= "3.3.0") and (python_version >= "2.7" and python_full_version < "3.0.0" or python_full_version >= "3.6.0") and (python_version >= "3.7" and python_full_version < "3.0.0" or python_full_version >= "3.3.0" and python_version >= "3.7") and (python_version >= "2.7" and python_full_version < "3.0.0" or python_full_version >= "3.4.0")
=======
shap==0.39.0
six==1.16.0; python_full_version >= "3.7.1" and python_version >= "3.7" and (python_version >= "2.7" and python_full_version < "3.0.0" or python_full_version >= "3.3.0") and (python_version >= "2.7" and python_full_version < "3.0.0" or python_full_version >= "3.6.0")
>>>>>>> 91291ac8
slicer==0.0.7; python_version >= "3.6"
sortedcontainers==2.4.0; python_version >= "3.6"
sympy==1.8; python_version >= "3.6"
tabulate==0.8.9; python_version >= "3.6"
tensorboard-data-server==0.6.1; python_version >= "3.6" and python_full_version < "3.0.0" or python_full_version >= "3.2.0" and python_version >= "3.6"
tensorboard-plugin-wit==1.8.0; python_version >= "2.7" and python_full_version < "3.0.0" or python_full_version >= "3.2.0"
tensorboard==2.5.0; (python_version >= "2.7" and python_full_version < "3.0.0") or (python_full_version >= "3.2.0")
tensorboardx==2.2
threadpoolctl==2.1.0; python_version >= "3.6"
toml==0.10.2; python_version >= "3.8" and python_full_version < "3.0.0" and python_version < "4.0" or python_full_version >= "3.3.0" and python_version >= "3.8" and python_version < "4.0"
toolz==0.11.1; python_version >= "3.8" and python_version < "4.0"
torch-optimizer==0.1.0; python_full_version >= "3.6.0"
torch==1.8.1; python_full_version >= "3.6.2"
torchvision==0.9.1
tqdm==4.61.0; (python_version >= "2.7" and python_full_version < "3.0.0") or (python_full_version >= "3.4.0")
<<<<<<< HEAD
typed-ast==1.4.3; python_version >= "3.6"
typeguard==2.12.1; python_full_version >= "3.5.3" and python_version >= "3.7"
typing-extensions==3.10.0.0; python_full_version >= "3.6.2" and python_version >= "3.6"
=======
typing-extensions==3.10.0.0; python_full_version >= "3.6.2"
>>>>>>> 91291ac8
urllib3==1.26.5; python_version >= "2.7" and python_full_version < "3.0.0" or python_full_version >= "3.5.0" and python_version < "4"
werkzeug==2.0.1; python_version >= "3.6" and python_full_version < "3.0.0" or python_full_version >= "3.2.0" and python_version >= "3.6"
wrapt==1.12.1; python_version >= "3.8" and python_full_version < "3.0.0" and python_version < "4.0" or python_version >= "3.8" and python_version < "4.0" and python_full_version >= "3.4.0"
xarray==0.18.2; python_version >= "3.8" and python_version < "4.0"
yarl==1.6.3; python_version >= "3.6"
zstandard==0.15.2; python_version >= "3.8" and python_version < "4.0"
-e .<|MERGE_RESOLUTION|>--- conflicted
+++ resolved
@@ -1,16 +1,13 @@
 absl-py==0.12.0; python_version >= "2.7" and python_full_version < "3.0.0" or python_full_version >= "3.2.0"
 adabelief-pytorch==0.2.1; python_version >= "3.6"
-<<<<<<< HEAD
 aiohttp-cors==0.7.0
 aiohttp==3.7.4.post0; python_version >= "3.6"
 aioredis==1.3.1
-aislib @ git+ssh://git@github.com/arnor-sigurdsson/aislib.git@dev ; python_version >= "3.8" and python_version < "4.0"
-appdirs==1.4.4; python_version >= "3.6"
+aislib @ git+ssh://git@github.com/arnor-sigurdsson/aislib.git@v0.1.3-alpha ; python_version >= "3.8" and python_version < "4.0"
 async-timeout==3.0.1; python_full_version >= "3.5.3" and python_version >= "3.6"
 atomicwrites==1.4.0; python_version >= "3.8" and python_full_version < "3.0.0" and sys_platform == "win32" and python_version < "4.0" or sys_platform == "win32" and python_version >= "3.8" and python_full_version >= "3.4.0" and python_version < "4.0"
 attrs==21.2.0; python_version >= "3.8" and python_full_version < "3.0.0" and python_version < "4.0" or python_full_version >= "3.5.0" and python_version >= "3.8" and python_version < "4.0"
 ax-platform==0.1.20; python_version >= "3.7"
-black==20.8b1; python_version >= "3.6"
 blessings==1.7; python_version >= "2.7" and python_full_version < "3.0.0" or python_full_version >= "3.4.0"
 botorch==0.4.0; python_version >= "3.7"
 cachetools==4.2.2; python_version >= "3.5" and python_version < "4.0" and (python_version >= "2.7" and python_full_version < "3.0.0" or python_full_version >= "3.6.0")
@@ -18,42 +15,26 @@
 cffi==1.14.5; python_version >= "3.8" and python_version < "4.0" and platform_python_implementation == "PyPy"
 chardet==4.0.0; python_version >= "3.6" and python_full_version < "3.0.0" or python_full_version >= "3.5.0" and python_version >= "3.6"
 click==8.0.1; python_version >= "3.6"
-=======
-aislib @ git+ssh://git@github.com/arnor-sigurdsson/aislib.git@v0.1.3-alpha ; python_version >= "3.8" and python_version < "4.0"
-atomicwrites==1.4.0; python_version >= "3.8" and python_full_version < "3.0.0" and sys_platform == "win32" and python_version < "4.0" or sys_platform == "win32" and python_version >= "3.8" and python_full_version >= "3.4.0" and python_version < "4.0"
-attrs==21.2.0; python_version >= "3.8" and python_full_version < "3.0.0" and python_version < "4.0" or python_full_version >= "3.5.0" and python_version >= "3.8" and python_version < "4.0"
-cachetools==4.2.2; python_version >= "3.5" and python_version < "4.0" and (python_version >= "2.7" and python_full_version < "3.0.0" or python_full_version >= "3.6.0")
-certifi==2021.5.30; python_version >= "2.7" and python_full_version < "3.0.0" or python_full_version >= "3.5.0"
-cffi==1.14.5; python_version >= "3.8" and python_version < "4.0" and platform_python_implementation == "PyPy"
-chardet==4.0.0; python_version >= "2.7" and python_full_version < "3.0.0" or python_full_version >= "3.5.0"
->>>>>>> 91291ac8
 cloudpickle==1.6.0; python_version >= "3.8" and python_version < "4.0"
-colorama==0.4.4; python_version >= "3.8" and python_full_version < "3.0.0" and sys_platform == "win32" and python_version < "4.0" or python_full_version >= "3.5.0" and python_version >= "3.8" and sys_platform == "win32" and python_version < "4.0"
+colorama==0.4.4; python_version >= "3.8" and python_full_version < "3.0.0" and sys_platform == "win32" and platform_system == "Windows" and python_version < "4.0" or python_full_version >= "3.5.0" and python_version >= "3.8" and sys_platform == "win32" and platform_system == "Windows" and python_version < "4.0"
+colorful==0.5.4
 configargparse==1.4.1; (python_version >= "2.7" and python_full_version < "3.0.0") or (python_full_version >= "3.5.0")
 cycler==0.10.0; python_version >= "3.7"
 dask==2021.6.0; python_version >= "3.8" and python_version < "4.0"
 deprecated==1.2.12; python_version >= "3.8" and python_full_version < "3.0.0" and python_version < "4.0" or python_version >= "3.8" and python_version < "4.0" and python_full_version >= "3.4.0"
 dill==0.3.3; (python_version >= "2.6" and python_full_version < "3.0.0") or (python_full_version >= "3.1.0")
-<<<<<<< HEAD
 filelock==3.0.12
-fsspec==2021.5.0; python_version >= "3.8" and python_version < "4.0"
-google-api-core==1.29.0; python_version >= "2.7" and python_full_version < "3.0.0" or python_full_version >= "3.6.0"
+fsspec==2021.6.0; python_version >= "3.8" and python_version < "4.0"
+google-api-core==1.30.0; python_version >= "2.7" and python_full_version < "3.0.0" or python_full_version >= "3.6.0"
 google-auth-oauthlib==0.4.4; python_version >= "3.6" and python_full_version < "3.0.0" or python_full_version >= "3.2.0" and python_version >= "3.6"
-google-auth==1.30.1; python_version >= "3.6" and python_full_version < "3.0.0" or python_full_version >= "3.6.0" and python_version >= "3.6"
+google-auth==1.30.2; python_version >= "3.6" and python_full_version < "3.0.0" or python_full_version >= "3.6.0" and python_version >= "3.6"
 googleapis-common-protos==1.53.0; python_version >= "3.6" and python_full_version < "3.0.0" or python_full_version >= "3.6.0" and python_version >= "3.6"
 gpustat==0.6.0
 gpytorch==1.4.2; python_version >= "3.7"
 grpcio==1.38.0; python_version >= "2.7" and python_full_version < "3.0.0" or python_full_version >= "3.2.0"
 hiredis==2.0.0; python_version >= "3.6"
+hypothesis==6.14.0; python_version >= "3.6"
 idna==2.10; python_version >= "3.6" and python_full_version < "3.0.0" or python_full_version >= "3.5.0" and python_version >= "3.6"
-=======
-fsspec==2021.6.0; python_version >= "3.8" and python_version < "4.0"
-google-auth-oauthlib==0.4.4; python_version >= "3.6" and python_full_version < "3.0.0" or python_full_version >= "3.2.0" and python_version >= "3.6"
-google-auth==1.30.2; python_version >= "3.6" and python_full_version < "3.0.0" or python_full_version >= "3.6.0" and python_version >= "3.6"
-grpcio==1.38.0; python_version >= "2.7" and python_full_version < "3.0.0" or python_full_version >= "3.2.0"
-hypothesis==6.14.0; python_version >= "3.6"
-idna==2.10; python_version >= "2.7" and python_full_version < "3.0.0" or python_full_version >= "3.5.0"
->>>>>>> 91291ac8
 iniconfig==1.1.1; python_version >= "3.8" and python_version < "4.0"
 jinja2==3.0.1; python_version >= "3.7"
 joblib==0.17.0; python_version >= "3.6"
@@ -65,12 +46,8 @@
 markupsafe==2.0.1; python_version >= "3.7"
 matplotlib==3.4.2; python_version >= "3.7"
 mpmath==1.2.1; python_version >= "3.8" and python_version < "4.0"
-<<<<<<< HEAD
 msgpack==1.0.2
 multidict==5.1.0; python_version >= "3.6"
-mypy-extensions==0.4.3; python_version >= "3.6"
-=======
->>>>>>> 91291ac8
 numba==0.51.2; python_version >= "3.6"
 numpy==1.20.3; python_version >= "3.7"
 nvidia-ml-py3==7.352.0
@@ -84,14 +61,10 @@
 pillow==8.2.0; python_version >= "3.8" and python_version < "4.0"
 plotly==4.14.3
 pluggy==0.13.1; python_version >= "3.8" and python_full_version < "3.0.0" and python_version < "4.0" or python_full_version >= "3.4.0" and python_version >= "3.8" and python_version < "4.0"
-<<<<<<< HEAD
 prometheus-client==0.11.0; python_version >= "2.7" and python_full_version < "3.0.0" or python_full_version >= "3.4.0"
-protobuf==3.17.2; python_version >= "3.6" and python_full_version < "3.0.0" or python_full_version >= "3.6.0" and python_version >= "3.6"
+protobuf==3.17.3; python_version >= "3.6" and python_full_version < "3.0.0" or python_full_version >= "3.6.0" and python_version >= "3.6"
 psutil==5.8.0; python_version >= "2.6" and python_full_version < "3.0.0" or python_full_version >= "3.4.0"
 py-spy==0.3.7
-=======
-protobuf==3.17.3; python_version >= "2.7" and python_full_version < "3.0.0" or python_full_version >= "3.2.0"
->>>>>>> 91291ac8
 py==1.10.0; (python_version >= "2.7" and python_full_version < "3.0.0") or (python_full_version >= "3.4.0")
 pyasn1-modules==0.2.8; python_version >= "2.7" and python_full_version < "3.0.0" or python_full_version >= "3.6.0"
 pyasn1==0.4.8; python_version >= "3.5" and python_full_version < "3.0.0" and python_version < "4" and (python_version >= "3.6" and python_full_version < "3.0.0" or python_full_version >= "3.6.0" and python_version >= "3.6") or python_version >= "3.5" and python_version < "4" and (python_version >= "3.6" and python_full_version < "3.0.0" or python_full_version >= "3.6.0" and python_version >= "3.6") and python_full_version >= "3.6.0"
@@ -105,12 +78,8 @@
 pytorch-ranger==0.1.1; python_version >= "3.5" and python_full_version >= "3.6.0"
 pytz==2021.1; python_full_version >= "3.7.1"
 pyyaml==5.4.1; python_version >= "3.8" and python_full_version < "3.0.0" and python_version < "4.0" or python_version >= "3.8" and python_version < "4.0" and python_full_version >= "3.6.0"
-<<<<<<< HEAD
 ray==1.4.0
 redis==3.5.3; python_version >= "2.7" and python_full_version < "3.0.0" or python_full_version >= "3.5.0"
-regex==2021.4.4; python_version >= "3.6"
-=======
->>>>>>> 91291ac8
 requests-oauthlib==1.3.0; python_version >= "3.6" and python_full_version < "3.0.0" or python_full_version >= "3.4.0" and python_version >= "3.6"
 requests==2.25.1; python_version >= "3.6" and python_full_version < "3.0.0" or python_full_version >= "3.6.0" and python_version >= "3.6"
 retrying==1.3.3; python_version >= "3.7"
@@ -118,13 +87,8 @@
 scikit-learn==0.24.2; python_version >= "3.6"
 scipy==1.6.1; python_version >= "3.8" and python_version < "4.0"
 seaborn==0.11.1; python_version >= "3.6"
-<<<<<<< HEAD
-shap==0.38.1
+shap==0.39.0
 six==1.16.0; python_full_version >= "3.7.1" and python_version >= "3.7" and (python_version >= "2.7" and python_full_version < "3.0.0" or python_full_version >= "3.3.0") and (python_version >= "2.7" and python_full_version < "3.0.0" or python_full_version >= "3.6.0") and (python_version >= "3.7" and python_full_version < "3.0.0" or python_full_version >= "3.3.0" and python_version >= "3.7") and (python_version >= "2.7" and python_full_version < "3.0.0" or python_full_version >= "3.4.0")
-=======
-shap==0.39.0
-six==1.16.0; python_full_version >= "3.7.1" and python_version >= "3.7" and (python_version >= "2.7" and python_full_version < "3.0.0" or python_full_version >= "3.3.0") and (python_version >= "2.7" and python_full_version < "3.0.0" or python_full_version >= "3.6.0")
->>>>>>> 91291ac8
 slicer==0.0.7; python_version >= "3.6"
 sortedcontainers==2.4.0; python_version >= "3.6"
 sympy==1.8; python_version >= "3.6"
@@ -140,13 +104,8 @@
 torch==1.8.1; python_full_version >= "3.6.2"
 torchvision==0.9.1
 tqdm==4.61.0; (python_version >= "2.7" and python_full_version < "3.0.0") or (python_full_version >= "3.4.0")
-<<<<<<< HEAD
-typed-ast==1.4.3; python_version >= "3.6"
 typeguard==2.12.1; python_full_version >= "3.5.3" and python_version >= "3.7"
 typing-extensions==3.10.0.0; python_full_version >= "3.6.2" and python_version >= "3.6"
-=======
-typing-extensions==3.10.0.0; python_full_version >= "3.6.2"
->>>>>>> 91291ac8
 urllib3==1.26.5; python_version >= "2.7" and python_full_version < "3.0.0" or python_full_version >= "3.5.0" and python_version < "4"
 werkzeug==2.0.1; python_version >= "3.6" and python_full_version < "3.0.0" or python_full_version >= "3.2.0" and python_version >= "3.6"
 wrapt==1.12.1; python_version >= "3.8" and python_full_version < "3.0.0" and python_version < "4.0" or python_version >= "3.8" and python_version < "4.0" and python_full_version >= "3.4.0"
