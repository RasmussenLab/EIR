--- conflicted
+++ resolved
@@ -43,7 +43,7 @@
 identify==1.4.18; python_version >= '2.7' and python_version not in '3.0, 3.1, 3.2, 3.3'
 idna==2.9; python_version >= '2.7' and python_version not in '3.0, 3.1, 3.2, 3.3'
 imagesize==1.2.0; python_version >= '2.7' and python_version not in '3.0, 3.1, 3.2, 3.3'
-importlib-metadata==1.6.0; python_version < '3.8'
+importlib-metadata==1.6.0; python_version < '3.8' and python_version < '3.8'
 ipykernel==5.3.0
 ipython-genutils==0.2.0
 ipython==7.15.0; python_version >= '3.3'
@@ -69,11 +69,7 @@
 msgpack==1.0.0
 nbconvert==5.6.1; python_version >= '2.7' and python_version not in '3.0, 3.1, 3.2, 3.3, 3.4'
 nbformat==5.0.6; python_version >= '3.5'
-<<<<<<< HEAD
-nodeenv==1.3.5
-=======
 nodeenv==1.4.0
->>>>>>> be572302
 notebook==6.0.3; python_version >= '3.5'
 numpy==1.18.4
 nvidia-ml-py3==7.352.0
@@ -104,15 +100,15 @@
 pygments==2.6.1; python_version >= '3.5'
 pyinstaller==3.6
 pynvim==0.4.1
-pyparsing==2.4.7; python_version >= '2.6' and python_version not in '3.0, 3.1, 3.2, 3.3'
+pyparsing==2.4.7; python_version >= '2.6' and python_version not in '3.0, 3.1, 3.2'
 pyrsistent==0.16.0
 pytest-cov==2.9.0
-pytest==5.4.2; python_version >= '3.5'
-python-dateutil==2.8.1; python_version >= '2.7' and python_version not in '3.0, 3.1, 3.2, 3.3'
+pytest==5.4.3; python_version >= '3.5'
+python-dateutil==2.8.1; python_version >= '2.7' and python_version not in '3.0, 3.1, 3.2'
 pytorch-ignite==0.3.0
 pytz==2020.1
 pyyaml==5.3.1
-pyzmq==19.0.1; python_version >= '2.7' and python_version not in '3.0, 3.1, 3.2, 3.3'
+pyzmq==19.0.1; python_version >= '2.7' and python_version not in '3.0, 3.1, 3.2'
 qtconsole==4.7.4
 qtpy==1.9.0
 regex==2020.5.14
@@ -124,7 +120,7 @@
 seaborn==0.10.1
 send2trash==1.5.0
 shap==0.34.0
-six==1.15.0; python_version >= '2.7' and python_version not in '3.0, 3.1, 3.2, 3.3'
+six==1.15.0; python_version >= '2.7' and python_version not in '3.0, 3.1, 3.2'
 sklearn==0.0
 snakeviz==2.1.0
 snowballstemmer==2.0.0
@@ -148,13 +144,13 @@
 torchvision==0.4.1
 tornado==6.0.4; python_version >= '3.5'
 tox==3.15.1
-tqdm==4.46.0
+tqdm==4.46.1
 traitlets==4.3.3
 typed-ast==1.4.1
 urllib3==1.25.9; python_version >= '2.7' and python_version not in '3.0, 3.1, 3.2, 3.3, 3.4' and python_version < '4'
 virtualenv==20.0.21; python_version >= '2.7' and python_version not in '3.0, 3.1, 3.2, 3.3'
 visidata==1.5.2
-wcwidth==0.2.2
+wcwidth==0.2.3
 webencodings==0.5.1
 werkzeug==1.0.1; python_version >= '2.7' and python_version not in '3.0, 3.1, 3.2, 3.3, 3.4'
 wheel==0.34.2; python_version >= '3'
