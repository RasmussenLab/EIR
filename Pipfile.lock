{
    "_meta": {
        "hash": {
            "sha256": "457934dfc2622a299fc577b860ed09b0a3a6f1206c0245fbc04bfd8eabe34bd8"
        },
        "pipfile-spec": 6,
        "requires": {
            "python_version": "3.7"
        },
        "sources": [
            {
                "name": "pypi",
                "url": "https://pypi.org/simple",
                "verify_ssl": true
            }
        ]
    },
    "default": {
        "aislib": {
            "editable": true,
            "git": "ssh://git@github.com/arnor-sigurdsson/aislib.git",
            "ref": "6e0745ba4d01be746e2ccfa3d4cbfac9ffc0929f"
        },
<<<<<<< HEAD
        "atomicwrites": {
            "hashes": [
                "sha256:03472c30eb2c5d1ba9227e4c2ca66ab8287fbfbbda3888aa93dc2e28fc6811b4",
                "sha256:75a9445bac02d8d058d5e1fe689654ba5a6556a1dfd8ce6ec55a0ed79866cfa6"
            ],
            "version": "==1.3.0"
        },
=======
>>>>>>> 5b81a2a1
        "attrs": {
            "hashes": [
                "sha256:08a96c641c3a74e44eb59afb61a24f2cb9f4d7188748e76ba4bb5edfa3cb7d1c",
                "sha256:f7b7ce16570fe9965acd6d30101a28f62fb4a7f9e926b3bbc9b61f8b04247e72"
            ],
            "version": "==19.3.0"
        },
        "cffi": {
            "hashes": [
                "sha256:0b49274afc941c626b605fb59b59c3485c17dc776dc3cc7cc14aca74cc19cc42",
                "sha256:0e3ea92942cb1168e38c05c1d56b0527ce31f1a370f6117f1d490b8dcd6b3a04",
                "sha256:135f69aecbf4517d5b3d6429207b2dff49c876be724ac0c8bf8e1ea99df3d7e5",
                "sha256:19db0cdd6e516f13329cba4903368bff9bb5a9331d3410b1b448daaadc495e54",
                "sha256:2781e9ad0e9d47173c0093321bb5435a9dfae0ed6a762aabafa13108f5f7b2ba",
                "sha256:291f7c42e21d72144bb1c1b2e825ec60f46d0a7468f5346841860454c7aa8f57",
                "sha256:2c5e309ec482556397cb21ede0350c5e82f0eb2621de04b2633588d118da4396",
                "sha256:2e9c80a8c3344a92cb04661115898a9129c074f7ab82011ef4b612f645939f12",
                "sha256:32a262e2b90ffcfdd97c7a5e24a6012a43c61f1f5a57789ad80af1d26c6acd97",
                "sha256:3c9fff570f13480b201e9ab69453108f6d98244a7f495e91b6c654a47486ba43",
                "sha256:415bdc7ca8c1c634a6d7163d43fb0ea885a07e9618a64bda407e04b04333b7db",
                "sha256:42194f54c11abc8583417a7cf4eaff544ce0de8187abaf5d29029c91b1725ad3",
                "sha256:4424e42199e86b21fc4db83bd76909a6fc2a2aefb352cb5414833c030f6ed71b",
                "sha256:4a43c91840bda5f55249413037b7a9b79c90b1184ed504883b72c4df70778579",
                "sha256:599a1e8ff057ac530c9ad1778293c665cb81a791421f46922d80a86473c13346",
                "sha256:5c4fae4e9cdd18c82ba3a134be256e98dc0596af1e7285a3d2602c97dcfa5159",
                "sha256:5ecfa867dea6fabe2a58f03ac9186ea64da1386af2159196da51c4904e11d652",
                "sha256:62f2578358d3a92e4ab2d830cd1c2049c9c0d0e6d3c58322993cc341bdeac22e",
                "sha256:6471a82d5abea994e38d2c2abc77164b4f7fbaaf80261cb98394d5793f11b12a",
                "sha256:6d4f18483d040e18546108eb13b1dfa1000a089bcf8529e30346116ea6240506",
                "sha256:71a608532ab3bd26223c8d841dde43f3516aa5d2bf37b50ac410bb5e99053e8f",
                "sha256:74a1d8c85fb6ff0b30fbfa8ad0ac23cd601a138f7509dc617ebc65ef305bb98d",
                "sha256:7b93a885bb13073afb0aa73ad82059a4c41f4b7d8eb8368980448b52d4c7dc2c",
                "sha256:7d4751da932caaec419d514eaa4215eaf14b612cff66398dd51129ac22680b20",
                "sha256:7f627141a26b551bdebbc4855c1157feeef18241b4b8366ed22a5c7d672ef858",
                "sha256:8169cf44dd8f9071b2b9248c35fc35e8677451c52f795daa2bb4643f32a540bc",
                "sha256:aa00d66c0fab27373ae44ae26a66a9e43ff2a678bf63a9c7c1a9a4d61172827a",
                "sha256:ccb032fda0873254380aa2bfad2582aedc2959186cce61e3a17abc1a55ff89c3",
                "sha256:d754f39e0d1603b5b24a7f8484b22d2904fa551fe865fd0d4c3332f078d20d4e",
                "sha256:d75c461e20e29afc0aee7172a0950157c704ff0dd51613506bd7d82b718e7410",
                "sha256:dcd65317dd15bc0451f3e01c80da2216a31916bdcffd6221ca1202d96584aa25",
                "sha256:e570d3ab32e2c2861c4ebe6ffcad6a8abf9347432a37608fe1fbd157b3f0036b",
                "sha256:fd43a88e045cf992ed09fa724b5315b790525f2676883a6ea64e3263bae6549d"
            ],
            "version": "==1.13.2"
        },
        "cycler": {
            "hashes": [
                "sha256:1d8a5ae1ff6c5cf9b93e8811e581232ad8920aeec647c37316ceac982b08cb2d",
                "sha256:cd7b2d1018258d7247a71425e9f26463dfb444d411c39569972f4ce586b0c9d8"
            ],
            "version": "==0.10.0"
        },
        "dask": {
            "extras": [
                "array",
                "dataframe"
            ],
            "hashes": [
<<<<<<< HEAD
                "sha256:000f1d8cea21e73d4691718d9224903e9ba37fbbe756c8e7d11d4067ef9e0609",
                "sha256:d3cf6f11abafb3087337f410d34977c1a773fcae51667e74df5044884fd791f6"
            ],
            "version": "==2.8.0"
=======
                "sha256:1232925dcc197290aec7ca39f58bb94799c6980220831d3db3eb14d96a8f5b84",
                "sha256:78b8a7187ba613ce6ca72d6b14229be72a732d432415c18265c71f00f4927d63"
            ],
            "version": "==2.8.1"
>>>>>>> 5b81a2a1
        },
        "deprecated": {
            "hashes": [
                "sha256:408038ab5fdeca67554e8f6742d1521cd3cd0ee0ff9d47f29318a4f4da31c308",
                "sha256:8b6a5aa50e482d8244a62e5582b96c372e87e3a28e8b49c316e46b95c76a611d"
            ],
            "version": "==1.2.7"
        },
        "fsspec": {
            "hashes": [
                "sha256:3f32b291ba9f531c2c5952730782a4eb61930ac8b8ab765e53a1fbaf9e1f1d8d",
                "sha256:5108f9192b7b2c6a03e69d5084d5fc88c05d4312724a38efce37c9f3a6d360fa"
            ],
            "version": "==0.6.0"
        },
        "human-origins-supervised": {
            "editable": true,
            "path": "."
        },
        "importlib-metadata": {
            "hashes": [
                "sha256:aa18d7378b00b40847790e7c27e11673d7fed219354109d0e7b9e5b25dc3ad26",
                "sha256:d5f18a79777f3aa179c145737780282e27b508fc8fd688cb17c7a813e8bd39af"
            ],
            "markers": "python_version < '3.8'",
            "version": "==0.23"
        },
        "joblib": {
            "hashes": [
                "sha256:006108c7576b3eb6c5b27761ddbf188eb6e6347696325ab2027ea1ee9a4b922d",
                "sha256:6fcc57aacb4e89451fd449e9412687c51817c3f48662c3d8f38ba3f8a0a193ff"
            ],
            "index": "pypi",
            "version": "==0.14.0"
        },
        "kiwisolver": {
            "hashes": [
                "sha256:05b5b061e09f60f56244adc885c4a7867da25ca387376b02c1efc29cc16bcd0f",
                "sha256:210d8c39d01758d76c2b9a693567e1657ec661229bc32eac30761fa79b2474b0",
                "sha256:26f4fbd6f5e1dabff70a9ba0d2c4bd30761086454aa30dddc5b52764ee4852b7",
                "sha256:3b15d56a9cd40c52d7ab763ff0bc700edbb4e1a298dc43715ecccd605002cf11",
                "sha256:3b2378ad387f49cbb328205bda569b9f87288d6bc1bf4cd683c34523a2341efe",
                "sha256:400599c0fe58d21522cae0e8b22318e09d9729451b17ee61ba8e1e7c0346565c",
                "sha256:47b8cb81a7d18dbaf4fed6a61c3cecdb5adec7b4ac292bddb0d016d57e8507d5",
                "sha256:53eaed412477c836e1b9522c19858a8557d6e595077830146182225613b11a75",
                "sha256:58e626e1f7dfbb620d08d457325a4cdac65d1809680009f46bf41eaf74ad0187",
                "sha256:5a52e1b006bfa5be04fe4debbcdd2688432a9af4b207a3f429c74ad625022641",
                "sha256:5c7ca4e449ac9f99b3b9d4693debb1d6d237d1542dd6a56b3305fe8a9620f883",
                "sha256:682e54f0ce8f45981878756d7203fd01e188cc6c8b2c5e2cf03675390b4534d5",
                "sha256:76275ee077772c8dde04fb6c5bc24b91af1bb3e7f4816fd1852f1495a64dad93",
                "sha256:79bfb2f0bd7cbf9ea256612c9523367e5ec51d7cd616ae20ca2c90f575d839a2",
                "sha256:7f4dd50874177d2bb060d74769210f3bce1af87a8c7cf5b37d032ebf94f0aca3",
                "sha256:8944a16020c07b682df861207b7e0efcd2f46c7488619cb55f65882279119389",
                "sha256:8aa7009437640beb2768bfd06da049bad0df85f47ff18426261acecd1cf00897",
                "sha256:9105ce82dcc32c73eb53a04c869b6a4bc756b43e4385f76ea7943e827f529e4d",
                "sha256:933df612c453928f1c6faa9236161a1d999a26cd40abf1dc5d7ebbc6dbfb8fca",
                "sha256:939f36f21a8c571686eb491acfffa9c7f1ac345087281b412d63ea39ca14ec4a",
                "sha256:9491578147849b93e70d7c1d23cb1229458f71fc79c51d52dce0809b2ca44eea",
                "sha256:9733b7f64bd9f807832d673355f79703f81f0b3e52bfce420fc00d8cb28c6a6c",
                "sha256:a02f6c3e229d0b7220bd74600e9351e18bc0c361b05f29adae0d10599ae0e326",
                "sha256:a0c0a9f06872330d0dd31b45607197caab3c22777600e88031bfe66799e70bb0",
                "sha256:aa716b9122307c50686356cfb47bfbc66541868078d0c801341df31dca1232a9",
                "sha256:acc4df99308111585121db217681f1ce0eecb48d3a828a2f9bbf9773f4937e9e",
                "sha256:b64916959e4ae0ac78af7c3e8cef4becee0c0e9694ad477b4c6b3a536de6a544",
                "sha256:d22702cadb86b6fcba0e6b907d9f84a312db9cd6934ee728144ce3018e715ee1",
                "sha256:d3fcf0819dc3fea58be1fd1ca390851bdb719a549850e708ed858503ff25d995",
                "sha256:d52e3b1868a4e8fd18b5cb15055c76820df514e26aa84cc02f593d99fef6707f",
                "sha256:db1a5d3cc4ae943d674718d6c47d2d82488ddd94b93b9e12d24aabdbfe48caee",
                "sha256:e3a21a720791712ed721c7b95d433e036134de6f18c77dbe96119eaf7aa08004",
                "sha256:e8bf074363ce2babeb4764d94f8e65efd22e6a7c74860a4f05a6947afc020ff2",
                "sha256:f16814a4a96dc04bf1da7d53ee8d5b1d6decfc1a92a63349bb15d37b6a263dd9",
                "sha256:f2b22153870ca5cf2ab9c940d7bc38e8e9089fa0f7e5856ea195e1cf4ff43d5a",
                "sha256:f790f8b3dff3d53453de6a7b7ddd173d2e020fb160baff578d578065b108a05f",
                "sha256:fe51b79da0062f8e9d49ed0182a626a7dc7a0cbca0328f612c6ee5e4711c81e4"
            ],
            "version": "==1.1.0"
        },
        "locket": {
            "hashes": [
                "sha256:1fee63c1153db602b50154684f5725564e63a0f6d09366a1cb13dffcec179fb4"
            ],
            "version": "==0.2.0"
        },
<<<<<<< HEAD
        "lr-finder": {
            "editable": true,
            "git": "ssh://git@github.com/arnor-sigurdsson/lr-finder.git",
            "ref": "859791fd97119bbd450496461bd5c68994023f91"
        },
=======
>>>>>>> 5b81a2a1
        "matplotlib": {
            "hashes": [
                "sha256:08d9bc2e2acef42965256acd5015dc2c899cbd53e01bf4214c5510c7ea0efd2d",
                "sha256:1e0213f87cc0076f7b0c4c251d7e23601e2419cd98691df79edb95517ba06f0c",
                "sha256:1f31053f660df5f0310118d7f5bd1e8025170e9773f0bebe8fec486d0926adf6",
                "sha256:399bf6352633aeeb45ca55c6c943fa2738022fb17ae498c32a142ced0b41528d",
                "sha256:409a5894efb810d630d2512449c7a4394de9a4d15fc6394e26a409b17d9cc18c",
                "sha256:5c5ef5cf1bc8f483123102e2615644937af7d4c01d100acc72bf74a044a78717",
                "sha256:d0052be5cdfa27018bb08194b8812c47cb985d60eb682e1809c76e9600839516",
                "sha256:e7d6620d145ca9f6c3e88248e5734b6fda430e75e70755b887e48f8e9bc1de2a",
                "sha256:f3d8b6bccc577e4e5ecbd58fdd63cacb8e58f0ed1e97616a7f7a7baaf4b8d036"
            ],
            "index": "pypi",
            "version": "==3.1.0"
        },
        "more-itertools": {
            "hashes": [
                "sha256:409cd48d4db7052af495b09dec721011634af3753ae1ef92d2b32f73a745f832",
                "sha256:92b8c4b06dac4f0611c0729b2f2ede52b2e1bac1ab48f089c7ddc12e26bb60c4"
            ],
            "version": "==7.2.0"
        },
        "mpmath": {
            "hashes": [
                "sha256:fc17abe05fbab3382b61a123c398508183406fa132e0223874578e20946499f6"
            ],
            "version": "==1.1.0"
        },
        "numpy": {
            "hashes": [
                "sha256:0a7a1dd123aecc9f0076934288ceed7fd9a81ba3919f11a855a7887cbe82a02f",
                "sha256:0c0763787133dfeec19904c22c7e358b231c87ba3206b211652f8cbe1241deb6",
                "sha256:3d52298d0be333583739f1aec9026f3b09fdfe3ddf7c7028cb16d9d2af1cca7e",
                "sha256:43bb4b70585f1c2d153e45323a886839f98af8bfa810f7014b20be714c37c447",
                "sha256:475963c5b9e116c38ad7347e154e5651d05a2286d86455671f5b1eebba5feb76",
                "sha256:64874913367f18eb3013b16123c9fed113962e75d809fca5b78ebfbb73ed93ba",
                "sha256:683828e50c339fc9e68720396f2de14253992c495fdddef77a1e17de55f1decc",
                "sha256:6ca4000c4a6f95a78c33c7dadbb9495c10880be9c89316aa536eac359ab820ae",
                "sha256:75fd817b7061f6378e4659dd792c84c0b60533e867f83e0d1e52d5d8e53df88c",
                "sha256:7d81d784bdbed30137aca242ab307f3e65c8d93f4c7b7d8f322110b2e90177f9",
                "sha256:8d0af8d3664f142414fd5b15cabfd3b6cc3ef242a3c7a7493257025be5a6955f",
                "sha256:9679831005fb16c6df3dd35d17aa31dc0d4d7573d84f0b44cc481490a65c7725",
                "sha256:a8f67ebfae9f575d85fa859b54d3bdecaeece74e3274b0b5c5f804d7ca789fe1",
                "sha256:acbf5c52db4adb366c064d0b7c7899e3e778d89db585feadd23b06b587d64761",
                "sha256:ada4805ed51f5bcaa3a06d3dd94939351869c095e30a2b54264f5a5004b52170",
                "sha256:c7354e8f0eca5c110b7e978034cd86ed98a7a5ffcf69ca97535445a595e07b8e",
                "sha256:e2e9d8c87120ba2c591f60e32736b82b67f72c37ba88a4c23c81b5b8fa49c018",
                "sha256:e467c57121fe1b78a8f68dd9255fbb3bb3f4f7547c6b9e109f31d14569f490c3",
                "sha256:ede47b98de79565fcd7f2decb475e2dcc85ee4097743e551fe26cfc7eb3ff143",
                "sha256:f58913e9227400f1395c7b800503ebfdb0772f1c33ff8cb4d6451c06cabdf316",
                "sha256:fe39f5fd4103ec4ca3cb8600b19216cd1ff316b4990f4c0b6057ad982c0a34d5"
            ],
            "index": "pypi",
            "version": "==1.17.4"
        },
        "packaging": {
            "hashes": [
                "sha256:28b924174df7a2fa32c1953825ff29c61e2f5e082343165438812f00d3a7fc47",
                "sha256:d9551545c6d761f3def1677baf08ab2a3ca17c56879e70fecba2fc4dde4ed108"
            ],
            "version": "==19.2"
        },
        "pandas": {
            "hashes": [
                "sha256:00dff3a8e337f5ed7ad295d98a31821d3d0fe7792da82d78d7fd79b89c03ea9d",
                "sha256:22361b1597c8c2ffd697aa9bf85423afa9e1fcfa6b1ea821054a244d5f24d75e",
                "sha256:255920e63850dc512ce356233081098554d641ba99c3767dde9e9f35630f994b",
                "sha256:26382aab9c119735908d94d2c5c08020a4a0a82969b7e5eefb92f902b3b30ad7",
                "sha256:33970f4cacdd9a0ddb8f21e151bfb9f178afb7c36eb7c25b9094c02876f385c2",
                "sha256:4545467a637e0e1393f7d05d61dace89689ad6d6f66f267f86fff737b702cce9",
                "sha256:52da74df8a9c9a103af0a72c9d5fdc8e0183a90884278db7f386b5692a2220a4",
                "sha256:61741f5aeb252f39c3031d11405305b6d10ce663c53bc3112705d7ad66c013d0",
                "sha256:6a3ac2c87e4e32a969921d1428525f09462770c349147aa8e9ab95f88c71ec71",
                "sha256:7458c48e3d15b8aaa7d575be60e1e4dd70348efcd9376656b72fecd55c59a4c3",
                "sha256:78bf638993219311377ce9836b3dc05f627a666d0dbc8cec37c0ff3c9ada673b",
                "sha256:8153705d6545fd9eb6dd2bc79301bff08825d2e2f716d5dced48daafc2d0b81f",
                "sha256:975c461accd14e89d71772e89108a050fa824c0b87a67d34cedf245f6681fc17",
                "sha256:9962957a27bfb70ab64103d0a7b42fa59c642fb4ed4cb75d0227b7bb9228535d",
                "sha256:adc3d3a3f9e59a38d923e90e20c4922fc62d1e5a03d083440468c6d8f3f1ae0a",
                "sha256:bbe3eb765a0b1e578833d243e2814b60c825b7fdbf4cdfe8e8aae8a08ed56ecf",
                "sha256:df8864824b1fe488cf778c3650ee59c3a0d8f42e53707de167ba6b4f7d35f133",
                "sha256:e45055c30a608076e31a9fcd780a956ed3b1fa20db61561b8d88b79259f526f7",
                "sha256:ee50c2142cdcf41995655d499a157d0a812fce55c97d9aad13bc1eef837ed36c"
            ],
            "index": "pypi",
            "version": "==0.25.3"
        },
        "pandas-plink": {
            "hashes": [
                "sha256:047e922f6422ab6a0491ab9f3b0558d1f102cfe7c1f99578af5ff271b7ce4800",
                "sha256:17f1ce61def8028ce940d3f36beb107da1c4b32eef709240543e46dce981449d",
                "sha256:18832d7393216a0665bb509df4faa044b7c51f92aa0c386e799ee23b56725bba",
                "sha256:1df6d2801649309bfaa1757ab1dd7021bf5eab1955c7d6467ecdbb2f3943695e",
                "sha256:24fb9a746d424a3e3f15e58946926863068e7a6e4084674fe05c104ad1bc735d",
                "sha256:2853f4a74bca4965caea56f08f78f539dfb21ca926dedf473b246f07d9471785",
                "sha256:2b94beac1ef004e81909d0e9a67d10ca9018eb26e0dbc6643ddae6e1b27e3e39",
                "sha256:3ffa133aaf7645506e1b3b080ec09a7832ea610b6246d2f6d369fc7d5e19ba83",
                "sha256:4aaa9571ee7aba37b272663ab1b7eee4a94ecf6c3f73ad266e0cc03c5825ebf8",
                "sha256:5549581572e02e234f86becd6e362471931d190e766d98038a762dcbb236b58c",
                "sha256:6b0d10556ca8661d05415fb5e750fe75d7fb4f2957b10316d07039d8652c1c80",
                "sha256:7f726e86b1144bef7b377bde137ae689f5b608b9fe7cd47887f411883267e7e0",
                "sha256:83a814384f3d7f67dfd03346455b5936fbd662ced8d6a81decb8d364a7ad9131",
                "sha256:8434259a2fc6e958c45b85693d5229e5958ad41eb533f2b28a3e92918417a8cc",
                "sha256:8dd5b2bf4049707447c790460504c4e0f8d3300b5e0e196de175884637120ea0",
                "sha256:944b7e4d45ae21c34a95755ca577c497aa896c7ea2fefd05b33605d30228ac78",
                "sha256:9a27c182b73c81e1518aaddacfc5c4518652c668249a59325649c3cb3bac0ded",
                "sha256:a221bcdd8daaa13559978f12deee768a26f55bcf3ffb7b8927718acccbe0ed5b",
                "sha256:b14e98f1c03fdc31467bb9fa1e89c023a618be2eeb4fd75dbcb3ab6e50fec3b3",
                "sha256:b49d8b1d682834a935fa66c8c815497a12602421d937c22d8d883d028ef10e67",
                "sha256:c503d0635ee57ac4e41233b531b71ae6c152f095f74e47792ee3ad2ff26886e4",
                "sha256:f19943fbecadc6e4a798f4f3273d380c112cd28e0bed2a0c28ecc35f13c496da"
            ],
            "version": "==2.0.3"
        },
        "partd": {
            "hashes": [
<<<<<<< HEAD
                "sha256:54fd91bc3b9c38159c790cd16950dbca6b019a2ead4c51dee4f9efc884f8ce0e",
                "sha256:f278ded3a62560db4a0d1529664fedc440585c520407a53b071fdbfb043187b9"
            ],
            "version": "==1.0.0"
=======
                "sha256:6e258bf0810701407ad1410d63d1a15cfd7b773fd9efe555dac6bb82cc8832b0",
                "sha256:7a491cf254e5ab09e9e6a40d80195e5e0e5e169115bfb8287225cb0c207536d2"
            ],
            "version": "==1.1.0"
>>>>>>> 5b81a2a1
        },
        "pillow": {
            "hashes": [
                "sha256:047d9473cf68af50ac85f8ee5d5f21a60f849bc17d348da7fc85711287a75031",
                "sha256:0f66dc6c8a3cc319561a633b6aa82c44107f12594643efa37210d8c924fc1c71",
                "sha256:12c9169c4e8fe0a7329e8658c7e488001f6b4c8e88740e76292c2b857af2e94c",
                "sha256:248cffc168896982f125f5c13e9317c059f74fffdb4152893339f3be62a01340",
                "sha256:27faf0552bf8c260a5cee21a76e031acaea68babb64daf7e8f2e2540745082aa",
                "sha256:285edafad9bc60d96978ed24d77cdc0b91dace88e5da8c548ba5937c425bca8b",
                "sha256:384b12c9aa8ef95558abdcb50aada56d74bc7cc131dd62d28c2d0e4d3aadd573",
                "sha256:38950b3a707f6cef09cd3cbb142474357ad1a985ceb44d921bdf7b4647b3e13e",
                "sha256:4aad1b88933fd6dc2846552b89ad0c74ddbba2f0884e2c162aa368374bf5abab",
                "sha256:4ac6148008c169603070c092e81f88738f1a0c511e07bd2bb0f9ef542d375da9",
                "sha256:4deb1d2a45861ae6f0b12ea0a786a03d19d29edcc7e05775b85ec2877cb54c5e",
                "sha256:59aa2c124df72cc75ed72c8d6005c442d4685691a30c55321e00ed915ad1a291",
                "sha256:5a47d2123a9ec86660fe0e8d0ebf0aa6bc6a17edc63f338b73ea20ba11713f12",
                "sha256:5cc901c2ab9409b4b7ac7b5bcc3e86ac14548627062463da0af3b6b7c555a871",
                "sha256:6c1db03e8dff7b9f955a0fb9907eb9ca5da75b5ce056c0c93d33100a35050281",
                "sha256:7ce80c0a65a6ea90ef9c1f63c8593fcd2929448613fc8da0adf3e6bfad669d08",
                "sha256:809c19241c14433c5d6135e1b6c72da4e3b56d5c865ad5736ab99af8896b8f41",
                "sha256:83792cb4e0b5af480588601467c0764242b9a483caea71ef12d22a0d0d6bdce2",
                "sha256:846fa202bd7ee0f6215c897a1d33238ef071b50766339186687bd9b7a6d26ac5",
                "sha256:9f5529fc02009f96ba95bea48870173426879dc19eec49ca8e08cd63ecd82ddb",
                "sha256:a423c2ea001c6265ed28700df056f75e26215fd28c001e93ef4380b0f05f9547",
                "sha256:ac4428094b42907aba5879c7c000d01c8278d451a3b7cccd2103e21f6397ea75",
                "sha256:b1ae48d87f10d1384e5beecd169c77502fcc04a2c00a4c02b85f0a94b419e5f9",
                "sha256:bf4e972a88f8841d8fdc6db1a75e0f8d763e66e3754b03006cbc3854d89f1cb1",
                "sha256:c6414f6aad598364aaf81068cabb077894eb88fed99c6a65e6e8217bab62ae7a",
                "sha256:c710fcb7ee32f67baf25aa9ffede4795fd5d93b163ce95fdc724383e38c9df96",
                "sha256:c7be4b8a09852291c3c48d3c25d1b876d2494a0a674980089ac9d5e0d78bd132",
                "sha256:c9e5ffb910b14f090ac9c38599063e354887a5f6d7e6d26795e916b4514f2c1a",
                "sha256:e0697b826da6c2472bb6488db4c0a7fa8af0d52fa08833ceb3681358914b14e5",
                "sha256:e9a3edd5f714229d41057d56ac0f39ad9bdba6767e8c888c951869f0bdd129b0"
            ],
            "version": "==6.2.1"
        },
        "pluggy": {
            "hashes": [
<<<<<<< HEAD
                "sha256:0db4b7601aae1d35b4a033282da476845aa19185c1e6964b25cf324b5e4ec3e6",
                "sha256:fa5fa1622fa6dd5c030e9cad086fa19ef6a0cf6d7a2d12318e10cb49d6d68f34"
            ],
            "version": "==0.13.0"
=======
                "sha256:15b2acde666561e1298d71b523007ed7364de07029219b604cf808bfa1c765b0",
                "sha256:966c145cd83c96502c3c3868f50408687b38434af77734af1e9ca461a4081d2d"
            ],
            "version": "==0.13.1"
>>>>>>> 5b81a2a1
        },
        "py": {
            "hashes": [
                "sha256:64f65755aee5b381cea27766a3a147c3f15b9b6b9ac88676de66ba2ae36793fa",
                "sha256:dc639b046a6e2cff5bbe40194ad65936d6ba360b52b3c3fe1d08a82dd50b5e53"
            ],
            "index": "pypi",
            "version": "==1.8.0"
        },
        "pycparser": {
            "hashes": [
                "sha256:a988718abfad80b6b157acce7bf130a30876d27603738ac39f140993246b25b3"
            ],
            "version": "==2.19"
        },
        "pyparsing": {
            "hashes": [
                "sha256:20f995ecd72f2a1f4bf6b072b63b22e2eb457836601e76d6e5dfcd75436acc1f",
                "sha256:4ca62001be367f01bd3e92ecbb79070272a9d4964dce6a48a82ff0b8bc7e683a"
            ],
            "version": "==2.4.5"
        },
        "pytest": {
            "hashes": [
<<<<<<< HEAD
                "sha256:15837d2880cb94821087bc07476892ea740696b20e90288fd6c19e44b435abdb",
                "sha256:b6cf7ad9064049ee486586b3a0ddd70dc5136c40e1147e7d286efd77ba66c5eb"
            ],
            "version": "==5.2.3"
=======
                "sha256:1897d74f60a5d8be02e06d708b41bf2445da2ee777066bd68edf14474fc201eb",
                "sha256:f6a567e20c04259d41adce9a360bd8991e6aa29dd9695c5e6bd25a9779272673"
            ],
            "version": "==5.3.0"
>>>>>>> 5b81a2a1
        },
        "python-dateutil": {
            "hashes": [
                "sha256:73ebfe9dbf22e832286dafa60473e4cd239f8592f699aa5adaf10050e6e1823c",
                "sha256:75bb3f31ea686f1197762692a9ee6a7550b59fc6ca3a1f4b5d7e32fb98e2da2a"
            ],
            "version": "==2.8.1"
        },
        "pytorch-ignite": {
            "hashes": [
                "sha256:5b3210cc47870049fcfe23c2860879f3d9ce256fc512d891bc4d541d4b9418a7",
                "sha256:d655ee744453938339633b7584fdee446ac978a0b340e5794911c0effcbf5393"
            ],
            "index": "pypi",
            "version": "==0.2.1"
        },
        "pytz": {
            "hashes": [
                "sha256:1c557d7d0e871de1f5ccd5833f60fb2550652da6be2693c1e02300743d21500d",
                "sha256:b02c06db6cf09c12dd25137e563b31700d3b80fcc4ad23abb7a315f2789819be"
            ],
            "version": "==2019.3"
        },
        "scikit-learn": {
            "hashes": [
                "sha256:1ac81293d261747c25ea5a0ee8cd2bb1f3b5ba9ec05421a7f9f0feb4eb7c4116",
                "sha256:289361cf003d90b007f5066b27fcddc2d71324c82f1c88e316fedacb0dfdd516",
                "sha256:3a14d0abd4281fc3fd2149c486c3ec7cedad848b8d5f7b6f61522029d65a29f8",
                "sha256:5083a5e50d9d54548e4ada829598ae63a05651dd2bb319f821ffd9e8388384a6",
                "sha256:777cdd5c077b7ca9cb381396c81990cf41d2fa8350760d3cad3b4c460a7db644",
                "sha256:8bf2ff63da820d09b96b18e88f9625228457bff8df4618f6b087e12442ef9e15",
                "sha256:8d319b71c449627d178f21c57614e21747e54bb3fc9602b6f42906c3931aa320",
                "sha256:928050b65781fea9542dfe9bfe02d8c4f5530baa8472ec60782ea77347d2c836",
                "sha256:92c903613ff50e22aa95d589f9fff5deb6f34e79f7f21f609680087f137bb524",
                "sha256:ae322235def5ce8fae645b439e332e6f25d34bb90d6a6c8e261f17eb476457b7",
                "sha256:c1cd6b29eb1fd1cc672ac5e4a8be5f6ea936d094a3dc659ada0746d6fac750b1",
                "sha256:c41a6e2685d06bcdb0d26533af2540f54884d40db7e48baed6a5bcbf1a7cc642",
                "sha256:d07fcb0c0acbc043faa0e7cf4d2037f71193de3fb04fb8ed5c259b089af1cf5c",
                "sha256:d146d5443cda0a41f74276e42faf8c7f283fef49e8a853b832885239ef544e05",
                "sha256:eb2b7bed0a26ba5ce3700e15938b28a4f4513578d3e54a2156c29df19ac5fd01",
                "sha256:eb9b8ebf59eddd8b96366428238ab27d05a19e89c5516ce294abc35cea75d003"
            ],
            "index": "pypi",
            "version": "==0.21.3"
        },
        "scipy": {
            "hashes": [
                "sha256:0b8c9dc042b9a47912b18b036b4844029384a5b8d89b64a4901ac3e06876e5f6",
                "sha256:18ad034be955df046b5a27924cdb3db0e8e1d76aaa22c635403fe7aee17f1482",
                "sha256:225d0b5e140bb66df23d438c7b535303ce8e533f94454f4e5bde5f8d109103ea",
                "sha256:2f690ba68ed7caa7c30b6dc48c1deed22c78f3840fa4736083ef4f2bd8baa19e",
                "sha256:4b8746f4a755bdb2eeb39d6e253a60481e165cfd74fdfb54d27394bd2c9ec8ac",
                "sha256:4ba2ce1a58fe117e993cf316a149cf9926c7c5000c0cdc4bc7c56ae8325612f6",
                "sha256:546f0dc020b155b8711159d53c87b36591d31f3327c47974a4fb6b50d91589c2",
                "sha256:583f2ccd6a112656c9feb2345761d2b19e9213a094cfced4e7d2c1cae4173272",
                "sha256:64bf4e8ae0db2d42b58477817f648d81e77f0b381d0ea4427385bba3f959380a",
                "sha256:7be424ee09bed7ced36c9457f99c826ce199fd0c0f5b272cf3d098ff7b29e3ae",
                "sha256:869465c7ff89fc0a1e2ea1642b0c65f1b3c05030f3a4c0d53d6a57b2dba7c242",
                "sha256:884e619821f47eccd42979488d10fa1e15dbe9f3b7660b1c8c928d203bd3c1a3",
                "sha256:a42b0d02150ef4747e225c31c976a304de5dc8202ec35a27111b7bb8176e5f13",
                "sha256:a70308bb065562afb936c963780deab359966d71ab4f230368b154dde3136ea4",
                "sha256:b01ea5e4cf95a93dc335089f8fbe97852f56fdb74afff238cbdf09793103b6b7",
                "sha256:b7b8cf45f9a48f23084f19deb9384a1cccb5e92fbc879b12f97dc4d56fb2eb92",
                "sha256:bb0899d3f8b9fe8ef95b79210cf0deb6709542889fadaa438eeb3a28001e09e7",
                "sha256:c008f1b58f99f1d1cc546957b3effe448365e0a217df1f1894e358906e91edad",
                "sha256:cfee99d085d562a7e3c4afe51ac1fe9b434363489e565a130459307f30077973",
                "sha256:dfcb0f0a2d8e958611e0b56536285bb435f03746b6feac0e29f045f7c6caf164",
                "sha256:f5d47351aeb1cb6bda14a8908e56648926a6b2d714f89717c71f7ada41282141"
            ],
            "version": "==1.3.3"
        },
        "seaborn": {
            "hashes": [
                "sha256:42e627b24e849c2d3bbfd059e00005f6afbc4a76e4895baf44ae23fe8a4b09a5",
                "sha256:76c83f794ca320fb6b23a7c6192d5e185a5fcf4758966a0c0a54baee46d41e2f"
            ],
            "index": "pypi",
            "version": "==0.9.0"
        },
        "shap": {
            "hashes": [
                "sha256:2dd0f34bdbb31cd9d0567965f928ac889025c7fd696ed4e357e5cc5fb47a8f0a",
                "sha256:8cb80df60e75375519394031acc6a77cdde4db3395eb0a18ba50e3436445ef97",
                "sha256:d7b40420fa972afb8f3053d8ffca5c81d61f76e5357a9a0c8e1c36e22e739863",
                "sha256:e3a86cf28649058a58c55b5785865b91f94292744640a31c87fcc55a38f5aadd"
            ],
            "index": "pypi",
            "version": "==0.32.0"
        },
        "six": {
            "hashes": [
                "sha256:1f1b7d42e254082a9db6279deae68afb421ceba6158efa6131de7b3003ee93fd",
                "sha256:30f610279e8b2578cab6db20741130331735c781b56053c59c4076da27f06b66"
            ],
            "version": "==1.13.0"
        },
        "sklearn": {
            "hashes": [
                "sha256:e23001573aa194b834122d2b9562459bf5ae494a2d59ca6b8aa22c85a44c0e31"
            ],
            "version": "==0.0"
        },
        "sympy": {
            "hashes": [
                "sha256:71a11e5686ae7ab6cb8feb5bd2651ef4482f8fd43a7c27e645a165e4353b23e1",
                "sha256:f9b00ec76151c98470e84f1da2d7d03633180b71fb318428ddccce1c867d3eaa"
            ],
            "index": "pypi",
            "version": "==1.4"
        },
        "toolz": {
            "hashes": [
                "sha256:08fdd5ef7c96480ad11c12d472de21acd32359996f69a5259299b540feba4560"
            ],
            "version": "==0.10.0"
        },
        "torch": {
            "hashes": [
                "sha256:2d07d9db5cf43d152c17caf13428c10ab8c8fbf9c3bd503cfc46222cbfd1bb1c",
                "sha256:3b3ef18d03d8bc2ffccef1b3d2a156aa6f3235ed76d1c93cf3711c48055c79ce",
                "sha256:7499fbc00ebbb04b6a6cc77ba7055b3b93460da87139dd8aeb357c5446a44cf8",
                "sha256:93e3542d57d413d4bbd75f34ce06b7a2840da3a258e3ce20c751b31a6c24189f",
                "sha256:aec5245b459427bd4acea092bacbd6794bebaf65488caf931833a76cfbf9c5fa",
                "sha256:b33884ff0ca101ea6a3415e946b85f98253ee32401c6d863cc5fc6d5bb02d81c",
                "sha256:d460039d0d6c9e3e70b76bf9594c4ac364a287f125d22e10a6e9e1198887422c",
                "sha256:edf07e00bb7271406cec50630d7e17f89221eeea9bd6abab885f710d31758691"
            ],
            "index": "pypi",
            "version": "==1.3.0"
        },
        "torchvision": {
            "hashes": [
                "sha256:23ded32f6e6b6048f2da7b9a8933d122038d050641e385b8857ef206e0613d3b",
                "sha256:4380da0565bd729338f965b4465367dc35a64bdf9e0654a6ae72cf9bdb46dce7",
                "sha256:49315de81faa7e874dbcff58d188eb4d7d0327bc9bb630f2da9d7abe79583708",
                "sha256:5f8b6acd544fca8642099c921cea590cd711ecd6b30c73a335c10a525421450e",
                "sha256:60932ebfa4cbcdba707821ea365f7ca89cde679c087e96f947d99035132dbd7e",
                "sha256:621b49722f97489725660ef0152a447031b21314af67b49a48ee48513f073690",
                "sha256:65cbd363ec17a74d47d0e5237c258a98d0cd548e79455a37d9699418f9413512",
                "sha256:7715c602d4ef7d66ae37002ccbf1d341fdafefd3331e2dabc9341483eb0bd2b2",
                "sha256:b2edd39450c7628e46b53b370a80727aacebfce83458faa4209f6346a39ca845",
                "sha256:c19d3d72987e6c0cbd90e37a80b51f93765c9cbc9954074b6396f8f2ea80a7d4",
                "sha256:dd1c29ea41b6f7f12477aaf2e359781023a6e127d9a5642b6e96978b56b13674",
                "sha256:e54e0f392c3a20206e5f1d09c7eef208e680099c242e4f86b7e51217df812f32"
            ],
            "index": "pypi",
            "version": "==0.4.1"
        },
        "tqdm": {
            "hashes": [
                "sha256:5a1f3d58f3eb53264387394387fe23df469d2a3fab98c9e7f99d5c146c119873",
                "sha256:f1a1613fee07cc30a253051617f2a219a785c58877f9f6bfa129446cbaf8b4c1"
            ],
            "index": "pypi",
<<<<<<< HEAD
            "version": "==4.38.0"
=======
            "version": "==4.39.0"
>>>>>>> 5b81a2a1
        },
        "wcwidth": {
            "hashes": [
                "sha256:3df37372226d6e63e1b1e1eda15c594bca98a22d33a23832a90998faa96bc65e",
                "sha256:f4ebe71925af7b40a864553f761ed559b43544f8f71746c2d756c7fe788ade7c"
            ],
            "version": "==0.1.7"
        },
        "wrapt": {
            "hashes": [
                "sha256:565a021fd19419476b9362b05eeaa094178de64f8361e44468f9e9d7843901e1"
            ],
            "version": "==1.11.2"
        },
        "xarray": {
            "hashes": [
<<<<<<< HEAD
                "sha256:9a4f97c6a7fdf9a6dd873ac679a86abfa1910263a85774d69bc3c0fa1e7967f5",
                "sha256:a8b93e1b0af27fa7de199a2d36933f1f5acc9854783646b0f1b37fed9b4da091"
            ],
            "version": "==0.14.0"
=======
                "sha256:04b2f4d24707b8871a7ffa37328d0a2de74e81bd30791c9608712612601abd23",
                "sha256:66286fce27a51953dfc6c6a67ea50bed80fe3425f4921b03b70b1b6ca91e8f23"
            ],
            "version": "==0.14.1"
>>>>>>> 5b81a2a1
        },
        "zipp": {
            "hashes": [
                "sha256:3718b1cbcd963c7d4c5511a8240812904164b7f381b647143a89d3b98f9bcd8e",
                "sha256:f06903e9f1f43b12d371004b4ac7b06ab39a44adc747266928ae6debfa7b3335"
            ],
            "version": "==0.6.0"
        },
        "zstandard": {
            "hashes": [
                "sha256:01e2432c8b484427f1db956c300a339523b6fdd95e78d7e0c4c3f622a31e43b0",
                "sha256:0ccb83c23929654aa8a756b3295e694b804507e5d174fd8b970ef07a4c4b4b05",
                "sha256:145cc0535134256b44f5ea950aa950553b0174c50be612c9ab78afe883bf273c",
                "sha256:14d8984ef5ac93fb7632583d95b319c9d7b260330b34dcfd6a94bc13afa031b4",
                "sha256:2140c24370dc1c8e822e96849d0fc51a27983240773066ce74d1c679835efe2a",
                "sha256:24e8c92dbf30c937442d6939030a1899f8179e8f9d825aee7259f7b4d7033346",
                "sha256:3ac31bba9ad782d2fff4acb293754dc4cf6fdb77ff9a3c0e85de978b8556a571",
                "sha256:43d23ed28e7998d81e55b6e3f1dbf6191ba90624e2838289e7aa94849d720cb6",
                "sha256:44a687c75afdac8100124db84ae79dfaeb07f573dcd6108a632ba2a1439097bc",
                "sha256:4cbd7587662d7da3d9dab759f0d44204bfb3b919b43a1ddcda94158919b050f6",
                "sha256:53f2f5db6f8eaade35987a0073ed1fdf3d0cd3fb681c817afe098bb04b9237e5",
                "sha256:5e43d91eb372a9282a6a2bc9f9acf815b90f3f5c472347ae5c1e14d41f819827",
                "sha256:7b2c16b983e1dfdad3699140e27622488894428d01942cfc59ddbf1c74d667c4",
                "sha256:7b55e82e82f50f56f501438f446f1dc3d1beb9294a36893a9fd2d00122042f9d",
                "sha256:81c61ef31803807ed6925d7610cbc1701e0db6c0520195d031fa0fc0af8f3eff",
                "sha256:8e871b23a8817da91e20ce8201baff1779013520baadde4f492029e5150938d0",
                "sha256:93b1ac7e179aa5b042537bb59e9fb8064298bb75fb5afee65bcdd76ff0791e76",
                "sha256:a110fb3ad1db344fbb563942d314ec5f0f3bdfd6753ec6331dded03ad6c2affb",
                "sha256:a4d0e57d75bcfcfb82fbffe1e42e0a4c45ae99b6c768cbfc93d453b9bfd3b8b3",
                "sha256:c199322068e4420410af526a2df3852efc03c5c43c5130c1e0b32cd0f6b394b8",
                "sha256:d3b7d1e120e887238c3a1e870c8e2a677138069ab27bd1687f3f63ef69c64d8b",
                "sha256:d50dd71d1556bf1016aa49b256538c0779c913a25bc5733f0be58d8f3d4656c2",
                "sha256:dbd484d49eb0b668632d64e4f431c4ba633582015d63a49323494061f2864246",
                "sha256:dbfa25fc93f2e9e0c7d384d4cee0bbf962dc4a197cb893d4e6114016e4e89a5a",
                "sha256:e2f4af9b049fb34b7ff5eadaa2e1745ca87715aa8f650ff26fffd12a04f81953",
                "sha256:e792b5595ef01347064462de6af3be53100432a3861c0f94ee1f49e12ff44694",
                "sha256:e8836b3be6af01d13bf6f88ce16208acd63971c6fcfc68ad438598a531cd39b2",
                "sha256:e9c29b4e5be066369787a6a83fb284c40d0fd2c2b5d64485e126cf55b37dc2c4"
            ],
            "version": "==0.12.0"
        }
    },
    "develop": {
        "alabaster": {
            "hashes": [
                "sha256:446438bdcca0e05bd45ea2de1668c1d9b032e1a9154c2c259092d77031ddd359",
                "sha256:a661d72d58e6ea8a57f7a86e37d86716863ee5e92788398526d58b26a4e4dc02"
            ],
            "version": "==0.7.12"
        },
        "altgraph": {
            "hashes": [
                "sha256:d6814989f242b2b43025cba7161fc1b8fb487a62cd49c49245d6fd01c18ac997",
                "sha256:ddf5320017147ba7b810198e0b6619bd7b5563aa034da388cea8546b877f9b0c"
            ],
            "version": "==0.16.1"
        },
        "appdirs": {
            "hashes": [
                "sha256:9e5896d1372858f8dd3344faf4e5014d21849c756c8d5701f78f8a103b372d92",
                "sha256:d8b24664561d0d34ddfaec54636d502d7cea6e29c3eaf68f3df6180863e2166e"
            ],
            "version": "==1.4.3"
        },
        "appnope": {
            "hashes": [
                "sha256:5b26757dc6f79a3b7dc9fab95359328d5747fcb2409d331ea66d0272b90ab2a0",
                "sha256:8b995ffe925347a2138d7ac0fe77155e4311a0ea6d6da4f5128fe4b3cbe5ed71"
            ],
            "markers": "platform_system == 'Darwin'",
            "version": "==0.1.0"
        },
        "aspy.yaml": {
            "hashes": [
                "sha256:463372c043f70160a9ec950c3f1e4c3a82db5fca01d334b6bc89c7164d744bdc",
                "sha256:e7c742382eff2caed61f87a39d13f99109088e5e93f04d76eb8d4b28aa143f45"
            ],
            "version": "==1.3.0"
        },
        "attrs": {
            "hashes": [
                "sha256:08a96c641c3a74e44eb59afb61a24f2cb9f4d7188748e76ba4bb5edfa3cb7d1c",
                "sha256:f7b7ce16570fe9965acd6d30101a28f62fb4a7f9e926b3bbc9b61f8b04247e72"
            ],
            "version": "==19.3.0"
        },
        "babel": {
            "hashes": [
                "sha256:af92e6106cb7c55286b25b38ad7695f8b4efb36a90ba483d7f7a6628c46158ab",
                "sha256:e86135ae101e31e2c8ec20a4e0c5220f4eed12487d5cf3f78be7e98d3a57fc28"
            ],
            "version": "==2.7.0"
        },
        "backcall": {
            "hashes": [
                "sha256:38ecd85be2c1e78f77fd91700c76e14667dc21e2713b63876c0eb901196e01e4",
                "sha256:bbbf4b1e5cd2bdb08f915895b51081c041bac22394fdfcfdfbe9f14b77c08bf2"
            ],
            "version": "==0.1.0"
        },
        "black": {
            "hashes": [
                "sha256:09a9dcb7c46ed496a9850b76e4e825d6049ecd38b611f1224857a79bd985a8cf",
                "sha256:68950ffd4d9169716bcb8719a56c07a2f4485354fec061cdd5910aa07369731c"
            ],
            "index": "pypi",
            "version": "==19.3b0"
        },
        "bleach": {
            "hashes": [
                "sha256:213336e49e102af26d9cde77dd2d0397afabc5a6bf2fed985dc35b5d1e285a16",
                "sha256:3fdf7f77adcf649c9911387df51254b813185e32b2c6619f690b593a617e19fa"
            ],
            "version": "==3.1.0"
        },
        "blessings": {
            "hashes": [
                "sha256:98e5854d805f50a5b58ac2333411b0482516a8210f23f43308baeb58d77c157d",
                "sha256:b1fdd7e7a675295630f9ae71527a8ebc10bfefa236b3d6aa4932ee4462c17ba3",
                "sha256:caad5211e7ba5afe04367cdd4cfc68fa886e2e08f6f35e76b7387d2109ccea6e"
            ],
            "version": "==1.7"
        },
        "certifi": {
            "hashes": [
                "sha256:e4f3620cfea4f83eedc95b24abd9cd56f3c4b146dd0177e83a21b4eb49e21e50",
                "sha256:fd7c7c74727ddcf00e9acd26bba8da604ffec95bf1c2144e67aff7a8b50e6cef"
            ],
            "version": "==2019.9.11"
        },
        "cfgv": {
            "hashes": [
                "sha256:edb387943b665bf9c434f717bf630fa78aecd53d5900d2e05da6ad6048553144",
                "sha256:fbd93c9ab0a523bf7daec408f3be2ed99a980e20b2d19b50fc184ca6b820d289"
            ],
            "version": "==2.0.1"
        },
        "chardet": {
            "hashes": [
                "sha256:84ab92ed1c4d4f16916e05906b6b75a6c0fb5db821cc65e70cbd64a3e2a5eaae",
                "sha256:fc323ffcaeaed0e0a02bf4d117757b98aed530d9ed4531e3e15460124c106691"
            ],
            "version": "==3.0.4"
        },
        "click": {
            "hashes": [
                "sha256:2335065e6395b9e67ca716de5f7526736bfa6ceead690adf616d925bdc622b13",
                "sha256:5b94b49521f6456670fdb30cd82a4eca9412788a93fa6dd6df72c94d5a8ff2d7"
            ],
            "version": "==7.0"
        },
        "coverage": {
            "hashes": [
                "sha256:08907593569fe59baca0bf152c43f3863201efb6113ecb38ce7e97ce339805a6",
                "sha256:0be0f1ed45fc0c185cfd4ecc19a1d6532d72f86a2bac9de7e24541febad72650",
                "sha256:141f08ed3c4b1847015e2cd62ec06d35e67a3ac185c26f7635f4406b90afa9c5",
                "sha256:19e4df788a0581238e9390c85a7a09af39c7b539b29f25c89209e6c3e371270d",
                "sha256:23cc09ed395b03424d1ae30dcc292615c1372bfba7141eb85e11e50efaa6b351",
                "sha256:245388cda02af78276b479f299bbf3783ef0a6a6273037d7c60dc73b8d8d7755",
                "sha256:331cb5115673a20fb131dadd22f5bcaf7677ef758741312bee4937d71a14b2ef",
                "sha256:386e2e4090f0bc5df274e720105c342263423e77ee8826002dcffe0c9533dbca",
                "sha256:3a794ce50daee01c74a494919d5ebdc23d58873747fa0e288318728533a3e1ca",
                "sha256:60851187677b24c6085248f0a0b9b98d49cba7ecc7ec60ba6b9d2e5574ac1ee9",
                "sha256:63a9a5fc43b58735f65ed63d2cf43508f462dc49857da70b8980ad78d41d52fc",
                "sha256:6b62544bb68106e3f00b21c8930e83e584fdca005d4fffd29bb39fb3ffa03cb5",
                "sha256:6ba744056423ef8d450cf627289166da65903885272055fb4b5e113137cfa14f",
                "sha256:7494b0b0274c5072bddbfd5b4a6c6f18fbbe1ab1d22a41e99cd2d00c8f96ecfe",
                "sha256:826f32b9547c8091679ff292a82aca9c7b9650f9fda3e2ca6bf2ac905b7ce888",
                "sha256:93715dffbcd0678057f947f496484e906bf9509f5c1c38fc9ba3922893cda5f5",
                "sha256:9a334d6c83dfeadae576b4d633a71620d40d1c379129d587faa42ee3e2a85cce",
                "sha256:af7ed8a8aa6957aac47b4268631fa1df984643f07ef00acd374e456364b373f5",
                "sha256:bf0a7aed7f5521c7ca67febd57db473af4762b9622254291fbcbb8cd0ba5e33e",
                "sha256:bf1ef9eb901113a9805287e090452c05547578eaab1b62e4ad456fcc049a9b7e",
                "sha256:c0afd27bc0e307a1ffc04ca5ec010a290e49e3afbe841c5cafc5c5a80ecd81c9",
                "sha256:dd579709a87092c6dbee09d1b7cfa81831040705ffa12a1b248935274aee0437",
                "sha256:df6712284b2e44a065097846488f66840445eb987eb81b3cc6e4149e7b6982e1",
                "sha256:e07d9f1a23e9e93ab5c62902833bf3e4b1f65502927379148b6622686223125c",
                "sha256:e2ede7c1d45e65e209d6093b762e98e8318ddeff95317d07a27a2140b80cfd24",
                "sha256:e4ef9c164eb55123c62411f5936b5c2e521b12356037b6e1c2617cef45523d47",
                "sha256:eca2b7343524e7ba246cab8ff00cab47a2d6d54ada3b02772e908a45675722e2",
                "sha256:eee64c616adeff7db37cc37da4180a3a5b6177f5c46b187894e633f088fb5b28",
                "sha256:ef824cad1f980d27f26166f86856efe11eff9912c4fed97d3804820d43fa550c",
                "sha256:efc89291bd5a08855829a3c522df16d856455297cf35ae827a37edac45f466a7",
                "sha256:fa964bae817babece5aa2e8c1af841bebb6d0b9add8e637548809d040443fee0",
                "sha256:ff37757e068ae606659c28c3bd0d923f9d29a85de79bf25b2b34b148473b5025"
            ],
            "index": "pypi",
            "version": "==4.5.4"
        },
        "decorator": {
            "hashes": [
                "sha256:54c38050039232e1db4ad7375cfce6748d7b41c29e95a081c8a6d2c30364a2ce",
                "sha256:5d19b92a3c8f7f101c8dd86afd86b0f061a8ce4540ab8cd401fa2542756bce6d"
            ],
            "version": "==4.4.1"
        },
        "defusedxml": {
            "hashes": [
                "sha256:6687150770438374ab581bb7a1b327a847dd9c5749e396102de3fad4e8a3ef93",
                "sha256:f684034d135af4c6cbb949b8a4d2ed61634515257a67299e5f940fbaa34377f5"
            ],
            "version": "==0.6.0"
        },
        "docutils": {
            "hashes": [
                "sha256:6c4f696463b79f1fb8ba0c594b63840ebd41f059e92b31957c46b74a4599b6d0",
                "sha256:9e4d7ecfc600058e07ba661411a2b7de2fd0fafa17d1a7f7361cd47b1175c827",
                "sha256:a2aeea129088da402665e92e0b25b04b073c04b2dce4ab65caaa38b7ce2e1a99"
            ],
            "version": "==0.15.2"
        },
        "entrypoints": {
            "hashes": [
                "sha256:589f874b313739ad35be6e0cd7efde2a4e9b6fea91edcc34e58ecbb8dbe56d19",
                "sha256:c70dd71abe5a8c85e55e12c19bd91ccfeec11a6e99044204511f9ed547d48451"
            ],
            "version": "==0.3"
        },
        "filelock": {
            "hashes": [
                "sha256:18d82244ee114f543149c66a6e0c14e9c4f8a1044b5cdaadd0f82159d6a6ff59",
                "sha256:929b7d63ec5b7d6b71b0fa5ac14e030b3f70b75747cef1b10da9b879fef15836"
            ],
            "version": "==3.0.12"
        },
        "flake8": {
            "hashes": [
                "sha256:45681a117ecc81e870cbf1262835ae4af5e7a8b08e40b944a8a6e6b895914cfb",
                "sha256:49356e766643ad15072a789a20915d3c91dc89fd313ccd71802303fd67e4deca"
            ],
            "index": "pypi",
            "version": "==3.7.9"
        },
        "gpustat": {
            "hashes": [
                "sha256:f69135080b2668b662822633312c2180002c10111597af9631bb02e042755b6c"
            ],
            "index": "pypi",
            "version": "==0.6.0"
        },
        "greenlet": {
            "hashes": [
                "sha256:000546ad01e6389e98626c1367be58efa613fa82a1be98b0c6fc24b563acc6d0",
                "sha256:0d48200bc50cbf498716712129eef819b1729339e34c3ae71656964dac907c28",
                "sha256:23d12eacffa9d0f290c0fe0c4e81ba6d5f3a5b7ac3c30a5eaf0126bf4deda5c8",
                "sha256:37c9ba82bd82eb6a23c2e5acc03055c0e45697253b2393c9a50cef76a3985304",
                "sha256:51503524dd6f152ab4ad1fbd168fc6c30b5795e8c70be4410a64940b3abb55c0",
                "sha256:8041e2de00e745c0e05a502d6e6db310db7faa7c979b3a5877123548a4c0b214",
                "sha256:81fcd96a275209ef117e9ec91f75c731fa18dcfd9ffaa1c0adbdaa3616a86043",
                "sha256:853da4f9563d982e4121fed8c92eea1a4594a2299037b3034c3c898cb8e933d6",
                "sha256:8b4572c334593d449113f9dc8d19b93b7b271bdbe90ba7509eb178923327b625",
                "sha256:9416443e219356e3c31f1f918a91badf2e37acf297e2fa13d24d1cc2380f8fbc",
                "sha256:9854f612e1b59ec66804931df5add3b2d5ef0067748ea29dc60f0efdcda9a638",
                "sha256:99a26afdb82ea83a265137a398f570402aa1f2b5dfb4ac3300c026931817b163",
                "sha256:a19bf883b3384957e4a4a13e6bd1ae3d85ae87f4beb5957e35b0be287f12f4e4",
                "sha256:a9f145660588187ff835c55a7d2ddf6abfc570c2651c276d3d4be8a2766db490",
                "sha256:ac57fcdcfb0b73bb3203b58a14501abb7e5ff9ea5e2edfa06bb03035f0cff248",
                "sha256:bcb530089ff24f6458a81ac3fa699e8c00194208a724b644ecc68422e1111939",
                "sha256:beeabe25c3b704f7d56b573f7d2ff88fc99f0138e43480cecdfcaa3b87fe4f87",
                "sha256:d634a7ea1fc3380ff96f9e44d8d22f38418c1c381d5fac680b272d7d90883720",
                "sha256:d97b0661e1aead761f0ded3b769044bb00ed5d33e1ec865e891a8b128bf7c656"
            ],
            "version": "==0.4.15"
        },
        "identify": {
            "hashes": [
                "sha256:4f1fe9a59df4e80fcb0213086fcf502bc1765a01ea4fe8be48da3b65afd2a017",
                "sha256:d8919589bd2a5f99c66302fec0ef9027b12ae150b0b0213999ad3f695fc7296e"
            ],
            "version": "==1.4.7"
        },
        "idna": {
            "hashes": [
                "sha256:c357b3f628cf53ae2c4c05627ecc484553142ca23264e593d327bcde5e9c3407",
                "sha256:ea8b7f6188e6fa117537c3df7da9fc686d485087abf6ac197f9c46432f7e4a3c"
            ],
            "version": "==2.8"
        },
        "imagesize": {
            "hashes": [
                "sha256:3f349de3eb99145973fefb7dbe38554414e5c30abd0c8e4b970a7c9d09f3a1d8",
                "sha256:f3832918bc3c66617f92e35f5d70729187676313caa60c187eb0f28b8fe5e3b5"
            ],
            "version": "==1.1.0"
        },
        "importlib-metadata": {
            "hashes": [
                "sha256:aa18d7378b00b40847790e7c27e11673d7fed219354109d0e7b9e5b25dc3ad26",
                "sha256:d5f18a79777f3aa179c145737780282e27b508fc8fd688cb17c7a813e8bd39af"
            ],
            "markers": "python_version < '3.8'",
            "version": "==0.23"
        },
        "ipykernel": {
            "hashes": [
                "sha256:1a7def9c986f1ee018c1138d16951932d4c9d4da01dad45f9d34e9899565a22f",
                "sha256:b368ad13edb71fa2db367a01e755a925d7f75ed5e09fbd3f06c85e7a8ef108a8"
            ],
            "index": "pypi",
            "version": "==5.1.3"
        },
        "ipython": {
            "hashes": [
                "sha256:dfd303b270b7b5232b3d08bd30ec6fd685d8a58cabd54055e3d69d8f029f7280",
                "sha256:ed7ebe1cba899c1c3ccad6f7f1c2d2369464cc77dba8eebc65e2043e19cda995"
            ],
            "markers": "python_version >= '3.3'",
            "version": "==7.9.0"
        },
        "ipython-genutils": {
            "hashes": [
                "sha256:72dd37233799e619666c9f639a9da83c34013a73e8bbc79a7a6348d93c61fab8",
                "sha256:eb2e116e75ecef9d4d228fdc66af54269afa26ab4463042e33785b887c628ba8"
            ],
            "version": "==0.2.0"
        },
        "ipywidgets": {
            "hashes": [
                "sha256:13ffeca438e0c0f91ae583dc22f50379b9d6b28390ac7be8b757140e9a771516",
                "sha256:e945f6e02854a74994c596d9db83444a1850c01648f1574adf144fbbabe05c97"
            ],
            "version": "==7.5.1"
        },
        "jedi": {
            "hashes": [
                "sha256:786b6c3d80e2f06fd77162a07fed81b8baa22dde5d62896a790a331d6ac21a27",
                "sha256:ba859c74fa3c966a22f2aeebe1b74ee27e2a462f56d3f5f7ca4a59af61bfe42e"
            ],
            "version": "==0.15.1"
        },
        "jinja2": {
            "hashes": [
                "sha256:74320bb91f31270f9551d46522e33af46a80c3d619f4a4bf42b3164d30b5911f",
                "sha256:9fe95f19286cfefaa917656583d020be14e7859c6b0252588391e47db34527de"
            ],
            "version": "==2.10.3"
        },
        "jsonschema": {
            "hashes": [
                "sha256:4e5b3cf8216f577bee9ce139cbe72eca3ea4f292ec60928ff24758ce626cd163",
                "sha256:c8a85b28d377cc7737e46e2d9f2b4f44ee3c0e1deac6bf46ddefc7187d30797a"
            ],
            "version": "==3.2.0"
        },
        "jupyter": {
            "hashes": [
                "sha256:3e1f86076bbb7c8c207829390305a2b1fe836d471ed54be66a3b8c41e7f46cc7",
                "sha256:5b290f93b98ffbc21c0c7e749f054b3267782166d72fa5e3ed1ed4eaf34a2b78",
                "sha256:d9dc4b3318f310e34c82951ea5d6683f67bed7def4b259fafbfe4f1beb1d8e5f"
            ],
            "index": "pypi",
            "version": "==1.0.0"
        },
        "jupyter-client": {
            "hashes": [
                "sha256:60e6faec1031d63df57f1cc671ed673dced0ed420f4377ea33db37b1c188b910",
                "sha256:d0c077c9aaa4432ad485e7733e4d91e48f87b4f4bab7d283d42bb24cbbba0a0f"
            ],
            "version": "==5.3.4"
        },
        "jupyter-console": {
            "hashes": [
                "sha256:308ce876354924fb6c540b41d5d6d08acfc946984bf0c97777c1ddcb42e0b2f5",
                "sha256:cc80a97a5c389cbd30252ffb5ce7cefd4b66bde98219edd16bf5cb6f84bb3568"
            ],
            "version": "==6.0.0"
        },
        "jupyter-core": {
            "hashes": [
                "sha256:464769f7387d7a62a2403d067f1ddc616655b7f77f5d810c0dd62cb54bfd0fb9",
                "sha256:a183e0ec2e8f6adddf62b0a3fc6a2237e3e0056d381e536d3e7c7ecc3067e244"
            ],
            "version": "==4.6.1"
        },
        "macholib": {
            "hashes": [
                "sha256:ac02d29898cf66f27510d8f39e9112ae00590adb4a48ec57b25028d6962b1ae1",
                "sha256:c4180ffc6f909bf8db6cd81cff4b6f601d575568f4d5dee148c830e9851eb9db"
            ],
            "version": "==1.11"
        },
        "markupsafe": {
            "hashes": [
                "sha256:00bc623926325b26bb9605ae9eae8a215691f33cae5df11ca5424f06f2d1f473",
                "sha256:09027a7803a62ca78792ad89403b1b7a73a01c8cb65909cd876f7fcebd79b161",
                "sha256:09c4b7f37d6c648cb13f9230d847adf22f8171b1ccc4d5682398e77f40309235",
                "sha256:1027c282dad077d0bae18be6794e6b6b8c91d58ed8a8d89a89d59693b9131db5",
                "sha256:24982cc2533820871eba85ba648cd53d8623687ff11cbb805be4ff7b4c971aff",
                "sha256:29872e92839765e546828bb7754a68c418d927cd064fd4708fab9fe9c8bb116b",
                "sha256:43a55c2930bbc139570ac2452adf3d70cdbb3cfe5912c71cdce1c2c6bbd9c5d1",
                "sha256:46c99d2de99945ec5cb54f23c8cd5689f6d7177305ebff350a58ce5f8de1669e",
                "sha256:500d4957e52ddc3351cabf489e79c91c17f6e0899158447047588650b5e69183",
                "sha256:535f6fc4d397c1563d08b88e485c3496cf5784e927af890fb3c3aac7f933ec66",
                "sha256:62fe6c95e3ec8a7fad637b7f3d372c15ec1caa01ab47926cfdf7a75b40e0eac1",
                "sha256:6dd73240d2af64df90aa7c4e7481e23825ea70af4b4922f8ede5b9e35f78a3b1",
                "sha256:717ba8fe3ae9cc0006d7c451f0bb265ee07739daf76355d06366154ee68d221e",
                "sha256:79855e1c5b8da654cf486b830bd42c06e8780cea587384cf6545b7d9ac013a0b",
                "sha256:7c1699dfe0cf8ff607dbdcc1e9b9af1755371f92a68f706051cc8c37d447c905",
                "sha256:88e5fcfb52ee7b911e8bb6d6aa2fd21fbecc674eadd44118a9cc3863f938e735",
                "sha256:8defac2f2ccd6805ebf65f5eeb132adcf2ab57aa11fdf4c0dd5169a004710e7d",
                "sha256:98c7086708b163d425c67c7a91bad6e466bb99d797aa64f965e9d25c12111a5e",
                "sha256:9add70b36c5666a2ed02b43b335fe19002ee5235efd4b8a89bfcf9005bebac0d",
                "sha256:9bf40443012702a1d2070043cb6291650a0841ece432556f784f004937f0f32c",
                "sha256:ade5e387d2ad0d7ebf59146cc00c8044acbd863725f887353a10df825fc8ae21",
                "sha256:b00c1de48212e4cc9603895652c5c410df699856a2853135b3967591e4beebc2",
                "sha256:b1282f8c00509d99fef04d8ba936b156d419be841854fe901d8ae224c59f0be5",
                "sha256:b2051432115498d3562c084a49bba65d97cf251f5a331c64a12ee7e04dacc51b",
                "sha256:ba59edeaa2fc6114428f1637ffff42da1e311e29382d81b339c1817d37ec93c6",
                "sha256:c8716a48d94b06bb3b2524c2b77e055fb313aeb4ea620c8dd03a105574ba704f",
                "sha256:cd5df75523866410809ca100dc9681e301e3c27567cf498077e8551b6d20e42f",
                "sha256:e249096428b3ae81b08327a63a485ad0878de3fb939049038579ac0ef61e17e7"
            ],
            "version": "==1.1.1"
        },
        "mccabe": {
            "hashes": [
                "sha256:ab8a6258860da4b6677da4bd2fe5dc2c659cff31b3ee4f7f5d64e79735b80d42",
                "sha256:dd8d182285a0fe56bace7f45b5e7d1a6ebcbf524e8f3bd87eb0f125271b8831f"
            ],
            "version": "==0.6.1"
        },
        "mistune": {
            "hashes": [
                "sha256:59a3429db53c50b5c6bcc8a07f8848cb00d7dc8bdb431a4ab41920d201d4756e",
                "sha256:88a1051873018da288eee8538d476dffe1262495144b33ecb586c4ab266bb8d4"
            ],
            "version": "==0.8.4"
        },
        "more-itertools": {
            "hashes": [
                "sha256:409cd48d4db7052af495b09dec721011634af3753ae1ef92d2b32f73a745f832",
                "sha256:92b8c4b06dac4f0611c0729b2f2ede52b2e1bac1ab48f089c7ddc12e26bb60c4"
            ],
            "version": "==7.2.0"
        },
        "msgpack": {
            "hashes": [
                "sha256:0cc7ca04e575ba34fea7cfcd76039f55def570e6950e4155a4174368142c8e1b",
                "sha256:187794cd1eb73acccd528247e3565f6760bd842d7dc299241f830024a7dd5610",
                "sha256:1904b7cb65342d0998b75908304a03cb004c63ef31e16c8c43fee6b989d7f0d7",
                "sha256:229a0ccdc39e9b6c6d1033cd8aecd9c296823b6c87f0de3943c59b8bc7c64bee",
                "sha256:24149a75643aeaa81ece4259084d11b792308a6cf74e796cbb35def94c89a25a",
                "sha256:30b88c47e0cdb6062daed88ca283b0d84fa0d2ad6c273aa0788152a1c643e408",
                "sha256:32fea0ea3cd1ef820286863a6202dcfd62a539b8ec3edcbdff76068a8c2cc6ce",
                "sha256:355f7fd0f90134229eaeefaee3cf42e0afc8518e8f3cd4b25f541a7104dcb8f9",
                "sha256:4abdb88a9b67e64810fb54b0c24a1fd76b12297b4f7a1467d85a14dd8367191a",
                "sha256:757bd71a9b89e4f1db0622af4436d403e742506dbea978eba566815dc65ec895",
                "sha256:76df51492bc6fa6cc8b65d09efdb67cbba3cbfe55004c3afc81352af92b4a43c",
                "sha256:774f5edc3475917cd95fe593e625d23d8580f9b48b570d8853d06cac171cd170",
                "sha256:8a3ada8401736df2bf497f65589293a86c56e197a80ae7634ec2c3150a2f5082",
                "sha256:a06efd0482a1942aad209a6c18321b5e22d64eb531ea20af138b28172d8f35ba",
                "sha256:b24afc52e18dccc8c175de07c1d680bdf315844566f4952b5bedb908894bec79",
                "sha256:b8b4bd3dafc7b92608ae5462add1c8cc881851c2d4f5d8977fdea5b081d17f21",
                "sha256:c6e5024fc0cdf7f83b6624850309ddd7e06c48a75fa0d1c5173de4d93300eb19",
                "sha256:db7ff14abc73577b0bcbcf73ecff97d3580ecaa0fc8724babce21fdf3fe08ef6",
                "sha256:dedf54d72d9e7b6d043c244c8213fe2b8bbfe66874b9a65b39c4cc892dd99dd4",
                "sha256:ea3c2f859346fcd55fc46e96885301d9c2f7a36d453f5d8f2967840efa1e1830",
                "sha256:f0f47bafe9c9b8ed03e19a100a743662dd8c6d0135e684feea720a0d0046d116"
            ],
            "version": "==0.6.2"
        },
        "nbconvert": {
            "hashes": [
                "sha256:21fb48e700b43e82ba0e3142421a659d7739b65568cc832a13976a77be16b523",
                "sha256:f0d6ec03875f96df45aa13e21fd9b8450c42d7e1830418cccc008c0df725fcee"
            ],
            "version": "==5.6.1"
        },
        "nbformat": {
            "hashes": [
                "sha256:b9a0dbdbd45bb034f4f8893cafd6f652ea08c8c1674ba83f2dc55d3955743b0b",
                "sha256:f7494ef0df60766b7cabe0a3651556345a963b74dbc16bc7c18479041170d402"
            ],
            "version": "==4.4.0"
        },
        "nodeenv": {
            "hashes": [
                "sha256:ad8259494cf1c9034539f6cced78a1da4840a4b157e23640bc4a0c0546b0cb7a"
            ],
            "version": "==1.3.3"
        },
        "notebook": {
            "hashes": [
                "sha256:399a4411e171170173344761e7fd4491a3625659881f76ce47c50231ed714d9b",
                "sha256:f67d76a68b1074a91693e95dea903ea01fd02be7c9fac5a4b870b8475caed805"
            ],
            "version": "==6.0.2"
        },
        "nvidia-ml-py3": {
            "hashes": [
                "sha256:390f02919ee9d73fe63a98c73101061a6b37fa694a793abf56673320f1f51277"
            ],
            "version": "==7.352.0"
        },
        "packaging": {
            "hashes": [
                "sha256:28b924174df7a2fa32c1953825ff29c61e2f5e082343165438812f00d3a7fc47",
                "sha256:d9551545c6d761f3def1677baf08ab2a3ca17c56879e70fecba2fc4dde4ed108"
            ],
            "version": "==19.2"
        },
        "pandocfilters": {
            "hashes": [
                "sha256:b3dd70e169bb5449e6bc6ff96aea89c5eea8c5f6ab5e207fc2f521a2cf4a0da9"
            ],
            "version": "==1.4.2"
        },
        "parso": {
            "hashes": [
                "sha256:63854233e1fadb5da97f2744b6b24346d2750b85965e7e399bec1620232797dc",
                "sha256:666b0ee4a7a1220f65d367617f2cd3ffddff3e205f3f16a0284df30e774c2a9c"
            ],
            "version": "==0.5.1"
        },
        "pexpect": {
            "hashes": [
                "sha256:2094eefdfcf37a1fdbfb9aa090862c1a4878e5c7e0e7e7088bdb511c558e5cd1",
                "sha256:9e2c1fd0e6ee3a49b28f95d4b33bc389c89b20af6a1255906e90ff1262ce62eb"
            ],
            "markers": "sys_platform != 'win32'",
            "version": "==4.7.0"
        },
        "pickleshare": {
            "hashes": [
                "sha256:87683d47965c1da65cdacaf31c8441d12b8044cdec9aca500cd78fc2c683afca",
                "sha256:9649af414d74d4df115d5d718f82acb59c9d418196b7b4290ed47a12ce62df56"
            ],
            "version": "==0.7.5"
        },
        "pluggy": {
            "hashes": [
                "sha256:15b2acde666561e1298d71b523007ed7364de07029219b604cf808bfa1c765b0",
                "sha256:966c145cd83c96502c3c3868f50408687b38434af77734af1e9ca461a4081d2d"
            ],
            "version": "==0.13.1"
        },
        "pre-commit": {
            "hashes": [
                "sha256:9f152687127ec90642a2cc3e4d9e1e6240c4eb153615cb02aa1ad41d331cbb6e",
                "sha256:c2e4810d2d3102d354947907514a78c5d30424d299dc0fe48f5aa049826e9b50"
            ],
            "index": "pypi",
            "version": "==1.20.0"
        },
        "prometheus-client": {
            "hashes": [
                "sha256:71cd24a2b3eb335cb800c7159f423df1bd4dcd5171b234be15e3f31ec9f622da"
            ],
            "version": "==0.7.1"
        },
        "prompt-toolkit": {
            "hashes": [
                "sha256:46642344ce457641f28fc9d1c9ca939b63dadf8df128b86f1b9860e59c73a5e4",
                "sha256:e7f8af9e3d70f514373bf41aa51bc33af12a6db3f71461ea47fea985defb2c31",
                "sha256:f15af68f66e664eaa559d4ac8a928111eebd5feda0c11738b5998045224829db"
            ],
            "version": "==2.0.10"
        },
        "psutil": {
            "hashes": [
                "sha256:06660136ab88762309775fd47290d7da14094422d915f0466e0adf8e4b22214e",
                "sha256:0c11adde31011a286197630ba2671e34651f004cc418d30ae06d2033a43c9e20",
                "sha256:0c211eec4185725847cb6c28409646c7cfa56fdb531014b35f97b5dc7fe04ff9",
                "sha256:0fc7a5619b47f74331add476fbc6022d7ca801c22865c7069ec0867920858963",
                "sha256:3004361c6b93dbad71330d992c1ae409cb8314a6041a0b67507cc882357f583e",
                "sha256:5e8dbf31871b0072bcba8d1f2861c0ec6c84c78f13c723bb6e981bce51b58f12",
                "sha256:6d81b9714791ef9a3a00b2ca846ee547fc5e53d259e2a6258c3d2054928039ff",
                "sha256:724390895cff80add7a1c4e7e0a04d9c94f3ee61423a2dcafd83784fabbd1ee9",
                "sha256:ad21281f7bd6c57578dd53913d2d44218e9e29fd25128d10ff7819ef16fa46e7",
                "sha256:f21a7bb4b207e4e7c60b3c40ffa89d790997619f04bbecec9db8e3696122bc78",
                "sha256:f60042bef7dc50a78c06334ca8e25580455948ba2fa98f240d034a4fed9141a5"
            ],
            "version": "==5.6.6"
        },
        "ptyprocess": {
            "hashes": [
                "sha256:923f299cc5ad920c68f2bc0bc98b75b9f838b93b599941a6b63ddbc2476394c0",
                "sha256:d7cc528d76e76342423ca640335bd3633420dc1366f258cb31d05e865ef5ca1f"
            ],
            "markers": "os_name != 'nt'",
            "version": "==0.6.0"
        },
        "py": {
            "hashes": [
                "sha256:64f65755aee5b381cea27766a3a147c3f15b9b6b9ac88676de66ba2ae36793fa",
                "sha256:dc639b046a6e2cff5bbe40194ad65936d6ba360b52b3c3fe1d08a82dd50b5e53"
            ],
            "index": "pypi",
            "version": "==1.8.0"
        },
        "pycodestyle": {
            "hashes": [
                "sha256:95a2219d12372f05704562a14ec30bc76b05a5b297b21a5dfe3f6fac3491ae56",
                "sha256:e40a936c9a450ad81df37f549d676d127b1b66000a6c500caa2b085bc0ca976c"
            ],
            "version": "==2.5.0"
        },
        "pycrypto": {
            "hashes": [
                "sha256:f2ce1e989b272cfcb677616763e0a2e7ec659effa67a88aa92b3a65528f60a3c"
            ],
            "index": "pypi",
            "version": "==2.6.1"
        },
        "pyflakes": {
            "hashes": [
                "sha256:17dbeb2e3f4d772725c777fabc446d5634d1038f234e77343108ce445ea69ce0",
                "sha256:d976835886f8c5b31d47970ed689944a0262b5f3afa00a5a7b4dc81e5449f8a2"
            ],
            "version": "==2.1.1"
        },
        "pygments": {
            "hashes": [
                "sha256:71e430bc85c88a430f000ac1d9b331d2407f681d6f6aec95e8bcfbc3df5b0127",
                "sha256:881c4c157e45f30af185c1ffe8d549d48ac9127433f2c380c24b84572ad66297"
            ],
            "version": "==2.4.2"
        },
        "pyinstaller": {
            "hashes": [
                "sha256:ee7504022d1332a3324250faf2135ea56ac71fdb6309cff8cd235de26b1d0a96"
            ],
            "index": "pypi",
            "version": "==3.5"
        },
        "pynvim": {
            "hashes": [
                "sha256:71fd8bb3285deeda8c259383066214e0d522a96bfb3ca4871333adfcb454e9d6"
            ],
            "index": "pypi",
            "version": "==0.4.0"
        },
        "pyparsing": {
            "hashes": [
                "sha256:20f995ecd72f2a1f4bf6b072b63b22e2eb457836601e76d6e5dfcd75436acc1f",
                "sha256:4ca62001be367f01bd3e92ecbb79070272a9d4964dce6a48a82ff0b8bc7e683a"
            ],
            "version": "==2.4.5"
        },
        "pyrsistent": {
            "hashes": [
                "sha256:f3b280d030afb652f79d67c5586157c5c1355c9a58dfc7940566e28d28f3df1b"
            ],
            "version": "==0.15.6"
        },
        "pytest": {
            "hashes": [
<<<<<<< HEAD
                "sha256:15837d2880cb94821087bc07476892ea740696b20e90288fd6c19e44b435abdb",
                "sha256:b6cf7ad9064049ee486586b3a0ddd70dc5136c40e1147e7d286efd77ba66c5eb"
            ],
            "version": "==5.2.3"
=======
                "sha256:1897d74f60a5d8be02e06d708b41bf2445da2ee777066bd68edf14474fc201eb",
                "sha256:f6a567e20c04259d41adce9a360bd8991e6aa29dd9695c5e6bd25a9779272673"
            ],
            "version": "==5.3.0"
>>>>>>> 5b81a2a1
        },
        "pytest-cov": {
            "hashes": [
                "sha256:cc6742d8bac45070217169f5f72ceee1e0e55b0221f54bcf24845972d3a47f2b",
                "sha256:cdbdef4f870408ebdbfeb44e63e07eb18bb4619fae852f6e760645fa36172626"
            ],
            "index": "pypi",
            "version": "==2.8.1"
        },
        "python-dateutil": {
            "hashes": [
                "sha256:73ebfe9dbf22e832286dafa60473e4cd239f8592f699aa5adaf10050e6e1823c",
                "sha256:75bb3f31ea686f1197762692a9ee6a7550b59fc6ca3a1f4b5d7e32fb98e2da2a"
            ],
            "version": "==2.8.1"
        },
        "pytz": {
            "hashes": [
                "sha256:1c557d7d0e871de1f5ccd5833f60fb2550652da6be2693c1e02300743d21500d",
                "sha256:b02c06db6cf09c12dd25137e563b31700d3b80fcc4ad23abb7a315f2789819be"
            ],
            "version": "==2019.3"
        },
        "pyyaml": {
            "hashes": [
                "sha256:0113bc0ec2ad727182326b61326afa3d1d8280ae1122493553fd6f4397f33df9",
                "sha256:01adf0b6c6f61bd11af6e10ca52b7d4057dd0be0343eb9283c878cf3af56aee4",
                "sha256:5124373960b0b3f4aa7df1707e63e9f109b5263eca5976c66e08b1c552d4eaf8",
                "sha256:5ca4f10adbddae56d824b2c09668e91219bb178a1eee1faa56af6f99f11bf696",
                "sha256:7907be34ffa3c5a32b60b95f4d95ea25361c951383a894fec31be7252b2b6f34",
                "sha256:7ec9b2a4ed5cad025c2278a1e6a19c011c80a3caaac804fd2d329e9cc2c287c9",
                "sha256:87ae4c829bb25b9fe99cf71fbb2140c448f534e24c998cc60f39ae4f94396a73",
                "sha256:9de9919becc9cc2ff03637872a440195ac4241c80536632fffeb6a1e25a74299",
                "sha256:a5a85b10e450c66b49f98846937e8cfca1db3127a9d5d1e31ca45c3d0bef4c5b",
                "sha256:b0997827b4f6a7c286c01c5f60384d218dca4ed7d9efa945c3e1aa623d5709ae",
                "sha256:b631ef96d3222e62861443cc89d6563ba3eeb816eeb96b2629345ab795e53681",
                "sha256:bf47c0607522fdbca6c9e817a6e81b08491de50f3766a7a0e6a5be7905961b41",
                "sha256:f81025eddd0327c7d4cfe9b62cf33190e1e736cc6e97502b3ec425f574b3e7a8"
            ],
            "version": "==5.1.2"
        },
        "pyzmq": {
            "hashes": [
                "sha256:01b588911714a6696283de3904f564c550c9e12e8b4995e173f1011755e01086",
                "sha256:0573b9790aa26faff33fba40f25763657271d26f64bffb55a957a3d4165d6098",
                "sha256:0fa82b9fc3334478be95a5566f35f23109f763d1669bb762e3871a8fa2a4a037",
                "sha256:1e59b7b19396f26e360f41411a5d4603356d18871049cd7790f1a7d18f65fb2c",
                "sha256:2a294b4f44201bb21acc2c1a17ff87fbe57b82060b10ddb00ac03e57f3d7fcfa",
                "sha256:355b38d7dd6f884b8ee9771f59036bcd178d98539680c4f87e7ceb2c6fd057b6",
                "sha256:4b73d20aec63933bbda7957e30add233289d86d92a0bb9feb3f4746376f33527",
                "sha256:4ec47f2b50bdb97df58f1697470e5c58c3c5109289a623e30baf293481ff0166",
                "sha256:5541dc8cad3a8486d58bbed076cb113b65b5dd6b91eb94fb3e38a3d1d3022f20",
                "sha256:6fca7d11310430e751f9832257866a122edf9d7b635305c5d8c51f74a5174d3d",
                "sha256:7369656f89878455a5bcd5d56ca961884f5d096268f71c0750fc33d6732a25e5",
                "sha256:75d73ee7ca4b289a2a2dfe0e6bd8f854979fc13b3fe4ebc19381be3b04e37a4a",
                "sha256:80c928d5adcfa12346b08d31360988d843b54b94154575cccd628f1fe91446bc",
                "sha256:83ce18b133dc7e6789f64cb994e7376c5aa6b4aeced993048bf1d7f9a0fe6d3a",
                "sha256:8b8498ceee33a7023deb2f3db907ca41d6940321e282297327a9be41e3983792",
                "sha256:8c69a6cbfa94da29a34f6b16193e7c15f5d3220cb772d6d17425ff3faa063a6d",
                "sha256:8ff946b20d13a99dc5c21cb76f4b8b253eeddf3eceab4218df8825b0c65ab23d",
                "sha256:972d723a36ab6a60b7806faa5c18aa3c080b7d046c407e816a1d8673989e2485",
                "sha256:a6c9c42bbdba3f9c73aedbb7671815af1943ae8073e532c2b66efb72f39f4165",
                "sha256:aa3872f2ebfc5f9692ef8957fe69abe92d905a029c0608e45ebfcd451ad30ab5",
                "sha256:cf08435b14684f7f2ca2df32c9df38a79cdc17c20dc461927789216cb43d8363",
                "sha256:d30db4566177a6205ed1badb8dbbac3c043e91b12a2db5ef9171b318c5641b75",
                "sha256:d5ac84f38575a601ab20c1878818ffe0d09eb51d6cb8511b636da46d0fd8949a",
                "sha256:e37f22eb4bfbf69cd462c7000616e03b0cdc1b65f2d99334acad36ea0e4ddf6b",
                "sha256:e6549dd80de7b23b637f586217a4280facd14ac01e9410a037a13854a6977299",
                "sha256:ed6205ca0de035f252baa0fd26fdd2bc8a8f633f92f89ca866fd423ff26c6f25",
                "sha256:efdde21febb9b5d7a8e0b87ea2549d7e00fda1936459cfb27fb6fca0c36af6c1",
                "sha256:f4e72646bfe79ff3adbf1314906bbd2d67ef9ccc71a3a98b8b2ccbcca0ab7bec"
            ],
            "version": "==18.1.1"
        },
        "qtconsole": {
            "hashes": [
                "sha256:4de25b8895957d23ceacf2526b6f0a76da4e60e60115611930d387c853f3cb08",
                "sha256:654f423662e7dfe6a9b26fac8ec76aedcf742c339909ac49f1f0c1a1b744bcd1"
            ],
            "version": "==4.6.0"
        },
        "requests": {
            "hashes": [
                "sha256:11e007a8a2aa0323f5a921e9e6a2d7e4e67d9877e85773fba9ba6419025cbeb4",
                "sha256:9cf5292fcd0f598c671cfc1e0d7d1a7f13bb8085e9a590f48c010551dc6c4b31"
            ],
            "version": "==2.22.0"
        },
        "send2trash": {
            "hashes": [
                "sha256:60001cc07d707fe247c94f74ca6ac0d3255aabcb930529690897ca2a39db28b2",
                "sha256:f1691922577b6fa12821234aeb57599d887c4900b9ca537948d2dac34aea888b"
            ],
            "version": "==1.5.0"
        },
        "six": {
            "hashes": [
                "sha256:1f1b7d42e254082a9db6279deae68afb421ceba6158efa6131de7b3003ee93fd",
                "sha256:30f610279e8b2578cab6db20741130331735c781b56053c59c4076da27f06b66"
            ],
            "version": "==1.13.0"
        },
        "snakeviz": {
            "hashes": [
                "sha256:5e30f144edb17d875b46cb5f82bd3e67fb5018e534ecc1a94e092ef3ce932c25",
                "sha256:80acc9c204aeb1e089f209a4c79bb5940dc40b6536a5184c1778a3f448634885"
            ],
            "index": "pypi",
            "version": "==2.0.1"
        },
        "snowballstemmer": {
            "hashes": [
                "sha256:209f257d7533fdb3cb73bdbd24f436239ca3b2fa67d56f6ff88e86be08cc5ef0",
                "sha256:df3bac3df4c2c01363f3dd2cfa78cce2840a79b9f1c2d2de9ce8d31683992f52"
            ],
            "version": "==2.0.0"
        },
        "sphinx": {
            "hashes": [
                "sha256:31088dfb95359384b1005619827eaee3056243798c62724fd3fa4b84ee4d71bd",
                "sha256:52286a0b9d7caa31efee301ec4300dbdab23c3b05da1c9024b4e84896fb73d79"
            ],
            "index": "pypi",
            "version": "==2.2.1"
        },
        "sphinxcontrib-applehelp": {
            "hashes": [
                "sha256:edaa0ab2b2bc74403149cb0209d6775c96de797dfd5b5e2a71981309efab3897",
                "sha256:fb8dee85af95e5c30c91f10e7eb3c8967308518e0f7488a2828ef7bc191d0d5d"
            ],
            "version": "==1.0.1"
        },
        "sphinxcontrib-devhelp": {
            "hashes": [
                "sha256:6c64b077937330a9128a4da74586e8c2130262f014689b4b89e2d08ee7294a34",
                "sha256:9512ecb00a2b0821a146736b39f7aeb90759834b07e81e8cc23a9c70bacb9981"
            ],
            "version": "==1.0.1"
        },
        "sphinxcontrib-htmlhelp": {
            "hashes": [
                "sha256:4670f99f8951bd78cd4ad2ab962f798f5618b17675c35c5ac3b2132a14ea8422",
                "sha256:d4fd39a65a625c9df86d7fa8a2d9f3cd8299a3a4b15db63b50aac9e161d8eff7"
            ],
            "version": "==1.0.2"
        },
        "sphinxcontrib-jsmath": {
            "hashes": [
                "sha256:2ec2eaebfb78f3f2078e73666b1415417a116cc848b72e5172e596c871103178",
                "sha256:a9925e4a4587247ed2191a22df5f6970656cb8ca2bd6284309578f2153e0c4b8"
            ],
            "version": "==1.0.1"
        },
        "sphinxcontrib-qthelp": {
            "hashes": [
                "sha256:513049b93031beb1f57d4daea74068a4feb77aa5630f856fcff2e50de14e9a20",
                "sha256:79465ce11ae5694ff165becda529a600c754f4bc459778778c7017374d4d406f"
            ],
            "version": "==1.0.2"
        },
        "sphinxcontrib-serializinghtml": {
            "hashes": [
                "sha256:c0efb33f8052c04fd7a26c0a07f1678e8512e0faec19f4aa8f2473a8b81d5227",
                "sha256:db6615af393650bf1151a6cd39120c29abaf93cc60db8c48eb2dddbfdc3a9768"
            ],
            "version": "==1.1.3"
        },
        "terminado": {
            "hashes": [
                "sha256:4804a774f802306a7d9af7322193c5390f1da0abb429e082a10ef1d46e6fb2c2",
                "sha256:a43dcb3e353bc680dd0783b1d9c3fc28d529f190bc54ba9a229f72fe6e7a54d7"
            ],
            "version": "==0.8.3"
        },
        "testpath": {
            "hashes": [
                "sha256:60e0a3261c149755f4399a1fff7d37523179a70fdc3abdf78de9fc2604aeec7e",
                "sha256:bfcf9411ef4bf3db7579063e0546938b1edda3d69f4e1fb8756991f5951f85d4"
            ],
            "version": "==0.4.4"
        },
        "toml": {
            "hashes": [
                "sha256:229f81c57791a41d65e399fc06bf0848bab550a9dfd5ed66df18ce5f05e73d5c",
                "sha256:235682dd292d5899d361a811df37e04a8828a5b1da3115886b73cf81ebc9100e"
            ],
            "version": "==0.10.0"
        },
        "tornado": {
            "hashes": [
                "sha256:349884248c36801afa19e342a77cc4458caca694b0eda633f5878e458a44cb2c",
                "sha256:398e0d35e086ba38a0427c3b37f4337327231942e731edaa6e9fd1865bbd6f60",
                "sha256:4e73ef678b1a859f0cb29e1d895526a20ea64b5ffd510a2307b5998c7df24281",
                "sha256:559bce3d31484b665259f50cd94c5c28b961b09315ccd838f284687245f416e5",
                "sha256:abbe53a39734ef4aba061fca54e30c6b4639d3e1f59653f0da37a0003de148c7",
                "sha256:c845db36ba616912074c5b1ee897f8e0124df269468f25e4fe21fe72f6edd7a9",
                "sha256:c9399267c926a4e7c418baa5cbe91c7d1cf362d505a1ef898fde44a07c9dd8a5"
            ],
            "version": "==6.0.3"
        },
        "tox": {
            "hashes": [
                "sha256:1d1368ac86e8332f79e2bcef9fefe2b077469f08449eadf0183759b34f3b2070",
                "sha256:bcfa3e40abc1e9b70607b56adfd976fe7dc8286ad56aab44e3151daca7d2d0d0"
            ],
            "index": "pypi",
            "version": "==3.14.1"
        },
        "traitlets": {
            "hashes": [
                "sha256:70b4c6a1d9019d7b4f6846832288f86998aa3b9207c6821f3578a6a6a467fe44",
                "sha256:d023ee369ddd2763310e4c3eae1ff649689440d4ae59d7485eb4cfbbe3e359f7"
            ],
            "version": "==4.3.3"
        },
        "urllib3": {
            "hashes": [
                "sha256:a8a318824cc77d1fd4b2bec2ded92646630d7fe8619497b142c84a9e6f5a7293",
                "sha256:f3c5fd51747d450d4dcf6f923c81f78f811aab8205fda64b0aba34a4e48b0745"
            ],
            "version": "==1.25.7"
        },
        "virtualenv": {
            "hashes": [
                "sha256:116655188441670978117d0ebb6451eb6a7526f9ae0796cc0dee6bd7356909b0",
                "sha256:b57776b44f91511866594e477dd10e76a6eb44439cdd7f06dcd30ba4c5bd854f"
            ],
            "version": "==16.7.8"
        },
        "visidata": {
            "hashes": [
                "sha256:c1dd17f558014fcedefaf55c1fbb9416c2391515f0718523db3ace47ac774d81"
            ],
            "index": "pypi",
            "version": "==1.5.2"
        },
        "wcwidth": {
            "hashes": [
                "sha256:3df37372226d6e63e1b1e1eda15c594bca98a22d33a23832a90998faa96bc65e",
                "sha256:f4ebe71925af7b40a864553f761ed559b43544f8f71746c2d756c7fe788ade7c"
            ],
            "version": "==0.1.7"
        },
        "webencodings": {
            "hashes": [
                "sha256:a0af1213f3c2226497a97e2b3aa01a7e4bee4f403f95be16fc9acd2947514a78",
                "sha256:b36a1c245f2d304965eb4e0a82848379241dc04b865afcc4aab16748587e1923"
            ],
            "version": "==0.5.1"
        },
        "widgetsnbextension": {
            "hashes": [
                "sha256:079f87d87270bce047512400efd70238820751a11d2d8cb137a5a5bdbaf255c7",
                "sha256:bd314f8ceb488571a5ffea6cc5b9fc6cba0adaf88a9d2386b93a489751938bcd"
            ],
            "version": "==3.5.1"
        },
        "zipp": {
            "hashes": [
                "sha256:3718b1cbcd963c7d4c5511a8240812904164b7f381b647143a89d3b98f9bcd8e",
                "sha256:f06903e9f1f43b12d371004b4ac7b06ab39a44adc747266928ae6debfa7b3335"
            ],
            "version": "==0.6.0"
        }
    }
}<|MERGE_RESOLUTION|>--- conflicted
+++ resolved
@@ -21,16 +21,6 @@
             "git": "ssh://git@github.com/arnor-sigurdsson/aislib.git",
             "ref": "6e0745ba4d01be746e2ccfa3d4cbfac9ffc0929f"
         },
-<<<<<<< HEAD
-        "atomicwrites": {
-            "hashes": [
-                "sha256:03472c30eb2c5d1ba9227e4c2ca66ab8287fbfbbda3888aa93dc2e28fc6811b4",
-                "sha256:75a9445bac02d8d058d5e1fe689654ba5a6556a1dfd8ce6ec55a0ed79866cfa6"
-            ],
-            "version": "==1.3.0"
-        },
-=======
->>>>>>> 5b81a2a1
         "attrs": {
             "hashes": [
                 "sha256:08a96c641c3a74e44eb59afb61a24f2cb9f4d7188748e76ba4bb5edfa3cb7d1c",
@@ -89,17 +79,10 @@
                 "dataframe"
             ],
             "hashes": [
-<<<<<<< HEAD
-                "sha256:000f1d8cea21e73d4691718d9224903e9ba37fbbe756c8e7d11d4067ef9e0609",
-                "sha256:d3cf6f11abafb3087337f410d34977c1a773fcae51667e74df5044884fd791f6"
-            ],
-            "version": "==2.8.0"
-=======
                 "sha256:1232925dcc197290aec7ca39f58bb94799c6980220831d3db3eb14d96a8f5b84",
                 "sha256:78b8a7187ba613ce6ca72d6b14229be72a732d432415c18265c71f00f4927d63"
             ],
             "version": "==2.8.1"
->>>>>>> 5b81a2a1
         },
         "deprecated": {
             "hashes": [
@@ -183,14 +166,11 @@
             ],
             "version": "==0.2.0"
         },
-<<<<<<< HEAD
         "lr-finder": {
             "editable": true,
             "git": "ssh://git@github.com/arnor-sigurdsson/lr-finder.git",
             "ref": "859791fd97119bbd450496461bd5c68994023f91"
         },
-=======
->>>>>>> 5b81a2a1
         "matplotlib": {
             "hashes": [
                 "sha256:08d9bc2e2acef42965256acd5015dc2c899cbd53e01bf4214c5510c7ea0efd2d",
@@ -307,17 +287,10 @@
         },
         "partd": {
             "hashes": [
-<<<<<<< HEAD
-                "sha256:54fd91bc3b9c38159c790cd16950dbca6b019a2ead4c51dee4f9efc884f8ce0e",
-                "sha256:f278ded3a62560db4a0d1529664fedc440585c520407a53b071fdbfb043187b9"
-            ],
-            "version": "==1.0.0"
-=======
                 "sha256:6e258bf0810701407ad1410d63d1a15cfd7b773fd9efe555dac6bb82cc8832b0",
                 "sha256:7a491cf254e5ab09e9e6a40d80195e5e0e5e169115bfb8287225cb0c207536d2"
             ],
             "version": "==1.1.0"
->>>>>>> 5b81a2a1
         },
         "pillow": {
             "hashes": [
@@ -356,17 +329,10 @@
         },
         "pluggy": {
             "hashes": [
-<<<<<<< HEAD
-                "sha256:0db4b7601aae1d35b4a033282da476845aa19185c1e6964b25cf324b5e4ec3e6",
-                "sha256:fa5fa1622fa6dd5c030e9cad086fa19ef6a0cf6d7a2d12318e10cb49d6d68f34"
-            ],
-            "version": "==0.13.0"
-=======
                 "sha256:15b2acde666561e1298d71b523007ed7364de07029219b604cf808bfa1c765b0",
                 "sha256:966c145cd83c96502c3c3868f50408687b38434af77734af1e9ca461a4081d2d"
             ],
             "version": "==0.13.1"
->>>>>>> 5b81a2a1
         },
         "py": {
             "hashes": [
@@ -391,17 +357,10 @@
         },
         "pytest": {
             "hashes": [
-<<<<<<< HEAD
-                "sha256:15837d2880cb94821087bc07476892ea740696b20e90288fd6c19e44b435abdb",
-                "sha256:b6cf7ad9064049ee486586b3a0ddd70dc5136c40e1147e7d286efd77ba66c5eb"
-            ],
-            "version": "==5.2.3"
-=======
                 "sha256:1897d74f60a5d8be02e06d708b41bf2445da2ee777066bd68edf14474fc201eb",
                 "sha256:f6a567e20c04259d41adce9a360bd8991e6aa29dd9695c5e6bd25a9779272673"
             ],
             "version": "==5.3.0"
->>>>>>> 5b81a2a1
         },
         "python-dateutil": {
             "hashes": [
@@ -556,11 +515,7 @@
                 "sha256:f1a1613fee07cc30a253051617f2a219a785c58877f9f6bfa129446cbaf8b4c1"
             ],
             "index": "pypi",
-<<<<<<< HEAD
-            "version": "==4.38.0"
-=======
             "version": "==4.39.0"
->>>>>>> 5b81a2a1
         },
         "wcwidth": {
             "hashes": [
@@ -577,17 +532,10 @@
         },
         "xarray": {
             "hashes": [
-<<<<<<< HEAD
-                "sha256:9a4f97c6a7fdf9a6dd873ac679a86abfa1910263a85774d69bc3c0fa1e7967f5",
-                "sha256:a8b93e1b0af27fa7de199a2d36933f1f5acc9854783646b0f1b37fed9b4da091"
-            ],
-            "version": "==0.14.0"
-=======
                 "sha256:04b2f4d24707b8871a7ffa37328d0a2de74e81bd30791c9608712612601abd23",
                 "sha256:66286fce27a51953dfc6c6a67ea50bed80fe3425f4921b03b70b1b6ca91e8f23"
             ],
             "version": "==0.14.1"
->>>>>>> 5b81a2a1
         },
         "zipp": {
             "hashes": [
@@ -1148,19 +1096,19 @@
         },
         "psutil": {
             "hashes": [
-                "sha256:06660136ab88762309775fd47290d7da14094422d915f0466e0adf8e4b22214e",
-                "sha256:0c11adde31011a286197630ba2671e34651f004cc418d30ae06d2033a43c9e20",
-                "sha256:0c211eec4185725847cb6c28409646c7cfa56fdb531014b35f97b5dc7fe04ff9",
-                "sha256:0fc7a5619b47f74331add476fbc6022d7ca801c22865c7069ec0867920858963",
-                "sha256:3004361c6b93dbad71330d992c1ae409cb8314a6041a0b67507cc882357f583e",
-                "sha256:5e8dbf31871b0072bcba8d1f2861c0ec6c84c78f13c723bb6e981bce51b58f12",
-                "sha256:6d81b9714791ef9a3a00b2ca846ee547fc5e53d259e2a6258c3d2054928039ff",
-                "sha256:724390895cff80add7a1c4e7e0a04d9c94f3ee61423a2dcafd83784fabbd1ee9",
-                "sha256:ad21281f7bd6c57578dd53913d2d44218e9e29fd25128d10ff7819ef16fa46e7",
-                "sha256:f21a7bb4b207e4e7c60b3c40ffa89d790997619f04bbecec9db8e3696122bc78",
-                "sha256:f60042bef7dc50a78c06334ca8e25580455948ba2fa98f240d034a4fed9141a5"
-            ],
-            "version": "==5.6.6"
+                "sha256:094f899ac3ef72422b7e00411b4ed174e3c5a2e04c267db6643937ddba67a05b",
+                "sha256:10b7f75cc8bd676cfc6fa40cd7d5c25b3f45a0e06d43becd7c2d2871cbb5e806",
+                "sha256:1b1575240ca9a90b437e5a40db662acd87bbf181f6aa02f0204978737b913c6b",
+                "sha256:21231ef1c1a89728e29b98a885b8e0a8e00d09018f6da5cdc1f43f988471a995",
+                "sha256:28f771129bfee9fc6b63d83a15d857663bbdcae3828e1cb926e91320a9b5b5cd",
+                "sha256:70387772f84fa5c3bb6a106915a2445e20ac8f9821c5914d7cbde148f4d7ff73",
+                "sha256:b560f5cd86cf8df7bcd258a851ca1ad98f0d5b8b98748e877a0aec4e9032b465",
+                "sha256:b74b43fecce384a57094a83d2778cdfc2e2d9a6afaadd1ebecb2e75e0d34e10d",
+                "sha256:e85f727ffb21539849e6012f47b12f6dd4c44965e56591d8dec6e8bc9ab96f4a",
+                "sha256:fd2e09bb593ad9bdd7429e779699d2d47c1268cbde4dda95fcd1bd17544a0217",
+                "sha256:ffad8eb2ac614518bbe3c0b8eb9dffdb3a8d2e3a7d5da51c5b974fb723a5c5aa"
+            ],
+            "version": "==5.6.7"
         },
         "ptyprocess": {
             "hashes": [
@@ -1235,17 +1183,10 @@
         },
         "pytest": {
             "hashes": [
-<<<<<<< HEAD
-                "sha256:15837d2880cb94821087bc07476892ea740696b20e90288fd6c19e44b435abdb",
-                "sha256:b6cf7ad9064049ee486586b3a0ddd70dc5136c40e1147e7d286efd77ba66c5eb"
-            ],
-            "version": "==5.2.3"
-=======
                 "sha256:1897d74f60a5d8be02e06d708b41bf2445da2ee777066bd68edf14474fc201eb",
                 "sha256:f6a567e20c04259d41adce9a360bd8991e6aa29dd9695c5e6bd25a9779272673"
             ],
             "version": "==5.3.0"
->>>>>>> 5b81a2a1
         },
         "pytest-cov": {
             "hashes": [
