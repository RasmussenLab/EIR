--- conflicted
+++ resolved
@@ -1,11 +1,7 @@
 {
     "_meta": {
         "hash": {
-<<<<<<< HEAD
-            "sha256": "5cf24907354b0b7f456624f59bded1dcbf23af570b92f12923e665968a6fee69"
-=======
-            "sha256": "60110bfcb1417d3a8b104156af6516259fdf69a18e5650c1ebd0ab62634eaae6"
->>>>>>> c4102974
+            "sha256": "a87e153901e0753b952e0ad5df9da087081f560cecae57fc1a9c9904dcc15103"
         },
         "pipfile-spec": 6,
         "requires": {
@@ -41,6 +37,7 @@
                 "sha256:ae55bac364c405caa23a4f2d6cfecc6a0daada500274ffca4a9230e7129eac59",
                 "sha256:b778ce0c909a2653741cb4b1ac7015b5c130ab9c897611df43ae6a58523cb965"
             ],
+            "markers": "python_full_version >= '3.5.3'",
             "version": "==3.6.2"
         },
         "aislib": {
@@ -53,6 +50,7 @@
                 "sha256:0c3c816a028d47f659d6ff5c745cb2acf1f966da1fe5c19c77a70282b25f4c5f",
                 "sha256:4291ca197d287d274d0b6cb5d6f8f8f82d434ed288f962539ff18cc9012f9ea3"
             ],
+            "markers": "python_full_version >= '3.5.3'",
             "version": "==3.0.1"
         },
         "attrs": {
@@ -73,11 +71,11 @@
         },
         "beautifulsoup4": {
             "hashes": [
-                "sha256:594ca51a10d2b3443cbac41214e12dbb2a1cd57e1a7344659849e2e20ba6a8d8",
-                "sha256:a4bbe77fd30670455c5296242967a123ec28c37e9702a8a81bd2f20a4baf0368",
-                "sha256:d4e96ac9b0c3a6d3f0caae2e4124e6055c5dcafde8e2f831ff194c104f0775a0"
-            ],
-            "version": "==4.9.0"
+                "sha256:73cc4d115b96f79c7d77c1c7f7a0a8d4c57860d1041df407dd1aae7f07a77fd7",
+                "sha256:a6237df3c32ccfaee4fd201c8f5f9d9df619b93121d01353a64a73ce8c6ef9a8",
+                "sha256:e718f2342e2e099b640a34ab782407b7b676f47ee272d6739e60b8ea23829f2c"
+            ],
+            "version": "==4.9.1"
         },
         "botorch": {
             "hashes": [
@@ -92,18 +90,15 @@
                 "sha256:1d057645db16ca7fe1f3bd953558897603d6f0b9c51ed9d11eb4d071ec4e2aab",
                 "sha256:de5d88f87781602201cde465d3afe837546663b168e8b39df67411b0bf10cefc"
             ],
-<<<<<<< HEAD
-=======
             "markers": "python_version ~= '3.5'",
->>>>>>> c4102974
             "version": "==4.1.0"
         },
         "certifi": {
             "hashes": [
-                "sha256:1d987a998c75633c40847cc966fcf5904906c920a7f17ef374f5aa4282abd304",
-                "sha256:51fcb31174be6e6664c5f69e3e1691a2d72a1a12e90f872cbdb1567eb47b6519"
-            ],
-            "version": "==2020.4.5.1"
+                "sha256:5ad7e9a056d25ffa5082862e36f119f7f7cec6457fa07ee2f8c339814b80c9b1",
+                "sha256:9cd41137dc19af6a5e03b630eefe7d1f458d964d406342dd3edf625839b944cc"
+            ],
+            "version": "==2020.4.5.2"
         },
         "cffi": {
             "hashes": [
@@ -147,16 +142,18 @@
         },
         "click": {
             "hashes": [
-                "sha256:8a18b4ea89d8820c5d0c7da8a64b2c324b4dabb695804dbfea19b9be9d88c0cc",
-                "sha256:e345d143d80bf5ee7534056164e5e112ea5e22716bbb1ce727941f4c8b471b9a"
-            ],
-            "version": "==7.1.1"
+                "sha256:d2b5255c7c6349bc1bd1e59e08cd12acbbd63ce649f2588755783aa94dfb6b1a",
+                "sha256:dacca89f4bfadd5de3d7489b7c8a566eee0d3676333fbb50030263894c38c0dc"
+            ],
+            "markers": "python_version >= '2.7' and python_version not in '3.0, 3.1, 3.2, 3.3, 3.4'",
+            "version": "==7.1.2"
         },
         "colorama": {
             "hashes": [
                 "sha256:7d73d2a99753107a36ac6b455ee49046802e59d9d076ef8e47b61499fa29afff",
                 "sha256:e96da0d330793e2cb9485e9ddfd918d456036c7149416295932478192f4436a1"
             ],
+            "markers": "python_version >= '2.7' and python_version not in '3.0, 3.1, 3.2, 3.3, 3.4'",
             "version": "==0.4.3"
         },
         "configargparse": {
@@ -179,11 +176,11 @@
                 "dataframe"
             ],
             "hashes": [
-                "sha256:76a877a4ff6f774dc1378ee215e58519f7894f48584984e7a3d0715b2d96d9d2",
-                "sha256:c8809a016ce72b01e0d7a39aa9b553f796c14c21c1899fad4e8bbe51eca87536"
+                "sha256:145cf03bcdf737d475e4acd56d91763888a1ba95da5565100e4b744b60f52bf7",
+                "sha256:8ed21e2344419fad7c6f648123f6f56cf2480d0ac4fae92d9063adb321f1c490"
             ],
             "markers": "python_version >= '3.6'",
-            "version": "==2.17.2"
+            "version": "==2.18.1"
         },
         "deprecated": {
             "hashes": [
@@ -202,11 +199,17 @@
         },
         "fsspec": {
             "hashes": [
-<<<<<<< HEAD
-                "sha256:2f74d8cb37820480d5802620f819385a162202c7d9dbafcf82bc25e5fade4fd7",
-                "sha256:7ba96c818572afd82c8a1c658ea2bfedcdb3762ed7cf3ddcbb9896a79d1b7d78"
-            ],
-            "version": "==0.7.2"
+                "sha256:1f9391c9b6e92a89949f0b0f7154b8b62a01f00b9c2767797d94ffa376dae9ab",
+                "sha256:7075fde6d617cd3a97eac633d230d868121a188a46d16a0dcb484eea0cf2b955"
+            ],
+            "version": "==0.7.4"
+        },
+        "future": {
+            "hashes": [
+                "sha256:b1bead90b70cf6ec3f0710ae53a525360fa360d306a86583adc6bf83a4db537d"
+            ],
+            "index": "pypi",
+            "version": "==0.18.2"
         },
         "google": {
             "hashes": [
@@ -214,27 +217,14 @@
                 "sha256:ff7d997dbf33be666ed5deb8c5abf5d103c27ec199559b6d994923469e26bb48"
             ],
             "version": "==2.0.3"
-=======
-                "sha256:1f9391c9b6e92a89949f0b0f7154b8b62a01f00b9c2767797d94ffa376dae9ab",
-                "sha256:7075fde6d617cd3a97eac633d230d868121a188a46d16a0dcb484eea0cf2b955"
-            ],
-            "version": "==0.7.4"
-        },
-        "future": {
-            "hashes": [
-                "sha256:b1bead90b70cf6ec3f0710ae53a525360fa360d306a86583adc6bf83a4db537d"
-            ],
-            "index": "pypi",
-            "version": "==0.18.2"
->>>>>>> c4102974
         },
         "google-auth": {
             "hashes": [
-                "sha256:1b3732b121917124adfe602de148ef5cba351792cf9527f99e6b61b84f74a7f5",
-                "sha256:7a9119c4ed518e4ea596cc896e6c567b923b57db40be70e5aec990055aea85d3"
-            ],
-            "markers": "python_version >= '2.7' and python_version not in '3.0, 3.1, 3.2, 3.3'",
-            "version": "==1.16.0"
+                "sha256:25d3c4e457db5504c62b3e329e8e67d2c29a0cecec3aa5347ced030d8700a75d",
+                "sha256:e634b649967d83c02dd386ecae9ce4a571528d59d51a4228757e45f5404a060b"
+            ],
+            "markers": "python_version >= '2.7' and python_version not in '3.0, 3.1, 3.2, 3.3'",
+            "version": "==1.17.2"
         },
         "google-auth-oauthlib": {
             "hashes": [
@@ -245,9 +235,10 @@
         },
         "gpytorch": {
             "hashes": [
-                "sha256:3c18464f77c463d1013ad8ad897bf1658fb5c798ed69ec050537771b1aeb5c74"
-            ],
-            "version": "==1.0.1"
+                "sha256:75b0755ec27c9d0f83055578e2ee88aabf12e3f640a31af9f893113d42d1e832"
+            ],
+            "index": "pypi",
+            "version": "==1.1.0"
         },
         "grpcio": {
             "hashes": [
@@ -299,18 +290,19 @@
         },
         "importlib-metadata": {
             "hashes": [
-                "sha256:2a688cbaa90e0cc587f1df48bdc97a6eadccdcd9c35fb3f976a09e3b5016d90f",
-                "sha256:34513a8a0c4962bc66d35b359558fd8a5e10cd472d37aec5f66858addef32c1e"
-            ],
-            "markers": "python_version < '3.8'",
-            "version": "==1.6.0"
+                "sha256:0505dd08068cfec00f53a74a0ad927676d7757da81b7436a6eefe4c7cf75c545",
+                "sha256:15ec6c0fd909e893e3a08b3a7c76ecb149122fb14b7efe1199ddd4c7c57ea958"
+            ],
+            "markers": "python_version < '3.8' and python_version < '3.8'",
+            "version": "==1.6.1"
         },
         "jinja2": {
             "hashes": [
-                "sha256:93187ffbc7808079673ef52771baa950426fd664d3aad1d0fa3e95644360e250",
-                "sha256:b0eaf100007721b5c16c1fc1eecb87409464edc10469ddc9a22a27a99123be49"
-            ],
-            "version": "==2.11.1"
+                "sha256:89aab215427ef59c34ad58735269eb58b1a5808103067f7bb9d5836c651b3bb0",
+                "sha256:f0a4641d3cf955324a89c04f3d94663aa4d638abe8f733ecd3582848e1c37035"
+            ],
+            "markers": "python_version >= '2.7' and python_version not in '3.0, 3.1, 3.2, 3.3, 3.4'",
+            "version": "==2.11.2"
         },
         "joblib": {
             "hashes": [
@@ -404,6 +396,7 @@
                 "sha256:e249096428b3ae81b08327a63a485ad0878de3fb939049038579ac0ef61e17e7",
                 "sha256:e8313f01ba26fbbe36c7be1966a7b7424942f670f38e666995b88d012765b9be"
             ],
+            "markers": "python_version >= '2.7' and python_version not in '3.0, 3.1, 3.2, 3.3'",
             "version": "==1.1.1"
         },
         "matplotlib": {
@@ -428,11 +421,11 @@
         },
         "more-itertools": {
             "hashes": [
-                "sha256:558bb897a2232f5e4f8e2399089e35aecb746e1f9191b6584a151647e89267be",
-                "sha256:7818f596b1e87be009031c7653d01acc46ed422e6656b394b0f765ce66ed4982"
-            ],
-            "markers": "python_version >= '3.5'",
-            "version": "==8.3.0"
+                "sha256:68c70cc7167bdf5c7c9d8f6954a7837089c6a36bf565383919bb595efb8a17e5",
+                "sha256:b78134b2063dd214000685165d81c154522c3ee0a1c0d4d113c80361c234c5a2"
+            ],
+            "markers": "python_version >= '3.5'",
+            "version": "==8.4.0"
         },
         "mpmath": {
             "hashes": [
@@ -440,54 +433,81 @@
             ],
             "version": "==1.1.0"
         },
+        "msgpack": {
+            "hashes": [
+                "sha256:0cc7ca04e575ba34fea7cfcd76039f55def570e6950e4155a4174368142c8e1b",
+                "sha256:187794cd1eb73acccd528247e3565f6760bd842d7dc299241f830024a7dd5610",
+                "sha256:1904b7cb65342d0998b75908304a03cb004c63ef31e16c8c43fee6b989d7f0d7",
+                "sha256:229a0ccdc39e9b6c6d1033cd8aecd9c296823b6c87f0de3943c59b8bc7c64bee",
+                "sha256:24149a75643aeaa81ece4259084d11b792308a6cf74e796cbb35def94c89a25a",
+                "sha256:30b88c47e0cdb6062daed88ca283b0d84fa0d2ad6c273aa0788152a1c643e408",
+                "sha256:32fea0ea3cd1ef820286863a6202dcfd62a539b8ec3edcbdff76068a8c2cc6ce",
+                "sha256:355f7fd0f90134229eaeefaee3cf42e0afc8518e8f3cd4b25f541a7104dcb8f9",
+                "sha256:4abdb88a9b67e64810fb54b0c24a1fd76b12297b4f7a1467d85a14dd8367191a",
+                "sha256:757bd71a9b89e4f1db0622af4436d403e742506dbea978eba566815dc65ec895",
+                "sha256:76df51492bc6fa6cc8b65d09efdb67cbba3cbfe55004c3afc81352af92b4a43c",
+                "sha256:774f5edc3475917cd95fe593e625d23d8580f9b48b570d8853d06cac171cd170",
+                "sha256:8a3ada8401736df2bf497f65589293a86c56e197a80ae7634ec2c3150a2f5082",
+                "sha256:a06efd0482a1942aad209a6c18321b5e22d64eb531ea20af138b28172d8f35ba",
+                "sha256:b24afc52e18dccc8c175de07c1d680bdf315844566f4952b5bedb908894bec79",
+                "sha256:b8b4bd3dafc7b92608ae5462add1c8cc881851c2d4f5d8977fdea5b081d17f21",
+                "sha256:c6e5024fc0cdf7f83b6624850309ddd7e06c48a75fa0d1c5173de4d93300eb19",
+                "sha256:db7ff14abc73577b0bcbcf73ecff97d3580ecaa0fc8724babce21fdf3fe08ef6",
+                "sha256:dedf54d72d9e7b6d043c244c8213fe2b8bbfe66874b9a65b39c4cc892dd99dd4",
+                "sha256:ea3c2f859346fcd55fc46e96885301d9c2f7a36d453f5d8f2967840efa1e1830",
+                "sha256:f0f47bafe9c9b8ed03e19a100a743662dd8c6d0135e684feea720a0d0046d116"
+            ],
+            "version": "==0.6.2"
+        },
         "multidict": {
             "hashes": [
-                "sha256:317f96bc0950d249e96d8d29ab556d01dd38888fbe68324f46fd834b430169f1",
-                "sha256:42f56542166040b4474c0c608ed051732033cd821126493cf25b6c276df7dd35",
-                "sha256:4b7df040fb5fe826d689204f9b544af469593fb3ff3a069a6ad3409f742f5928",
-                "sha256:544fae9261232a97102e27a926019100a9db75bec7b37feedd74b3aa82f29969",
-                "sha256:620b37c3fea181dab09267cd5a84b0f23fa043beb8bc50d8474dd9694de1fa6e",
-                "sha256:6e6fef114741c4d7ca46da8449038ec8b1e880bbe68674c01ceeb1ac8a648e78",
-                "sha256:7774e9f6c9af3f12f296131453f7b81dabb7ebdb948483362f5afcaac8a826f1",
-                "sha256:85cb26c38c96f76b7ff38b86c9d560dea10cf3459bb5f4caf72fc1bb932c7136",
-                "sha256:a326f4240123a2ac66bb163eeba99578e9d63a8654a59f4688a79198f9aa10f8",
-                "sha256:ae402f43604e3b2bc41e8ea8b8526c7fa7139ed76b0d64fc48e28125925275b2",
-                "sha256:aee283c49601fa4c13adc64c09c978838a7e812f85377ae130a24d7198c0331e",
-                "sha256:b51249fdd2923739cd3efc95a3d6c363b67bbf779208e9f37fd5e68540d1a4d4",
-                "sha256:bb519becc46275c594410c6c28a8a0adc66fe24fef154a9addea54c1adb006f5",
-                "sha256:c2c37185fb0af79d5c117b8d2764f4321eeb12ba8c141a95d0aa8c2c1d0a11dd",
-                "sha256:dc561313279f9d05a3d0ffa89cd15ae477528ea37aa9795c4654588a3287a9ab",
-                "sha256:e439c9a10a95cb32abd708bb8be83b2134fa93790a4fb0535ca36db3dda94d20",
-                "sha256:fc3b4adc2ee8474cb3cd2a155305d5f8eda0a9c91320f83e55748e1fcb68f8e3"
-            ],
-            "version": "==4.7.5"
+                "sha256:1ece5a3369835c20ed57adadc663400b5525904e53bae59ec854a5d36b39b21a",
+                "sha256:275ca32383bc5d1894b6975bb4ca6a7ff16ab76fa622967625baeebcf8079000",
+                "sha256:3750f2205b800aac4bb03b5ae48025a64e474d2c6cc79547988ba1d4122a09e2",
+                "sha256:4538273208e7294b2659b1602490f4ed3ab1c8cf9dbdd817e0e9db8e64be2507",
+                "sha256:5141c13374e6b25fe6bf092052ab55c0c03d21bd66c94a0e3ae371d3e4d865a5",
+                "sha256:51a4d210404ac61d32dada00a50ea7ba412e6ea945bbe992e4d7a595276d2ec7",
+                "sha256:5cf311a0f5ef80fe73e4f4c0f0998ec08f954a6ec72b746f3c179e37de1d210d",
+                "sha256:6513728873f4326999429a8b00fc7ceddb2509b01d5fd3f3be7881a257b8d463",
+                "sha256:7388d2ef3c55a8ba80da62ecfafa06a1c097c18032a501ffd4cabbc52d7f2b19",
+                "sha256:9456e90649005ad40558f4cf51dbb842e32807df75146c6d940b6f5abb4a78f3",
+                "sha256:c026fe9a05130e44157b98fea3ab12969e5b60691a276150db9eda71710cd10b",
+                "sha256:d14842362ed4cf63751648e7672f7174c9818459d169231d03c56e84daf90b7c",
+                "sha256:e0d072ae0f2a179c375f67e3da300b47e1a83293c554450b29c900e50afaae87",
+                "sha256:f07acae137b71af3bb548bd8da720956a3bc9f9a0b87733e0899226a2317aeb7",
+                "sha256:fbb77a75e529021e7c4a8d4e823d88ef4d23674a202be4f5addffc72cbb91430",
+                "sha256:fcfbb44c59af3f8ea984de67ec7c306f618a3ec771c2843804069917a8f2e255",
+                "sha256:feed85993dbdb1dbc29102f50bca65bdc68f2c0c8d352468c25b54874f23c39d"
+            ],
+            "markers": "python_version >= '3.5'",
+            "version": "==4.7.6"
         },
         "numpy": {
             "hashes": [
-                "sha256:00d7b54c025601e28f468953d065b9b121ddca7fff30bed7be082d3656dd798d",
-                "sha256:02ec9582808c4e48be4e93cd629c855e644882faf704bc2bd6bbf58c08a2a897",
-                "sha256:0e6f72f7bb08f2f350ed4408bb7acdc0daba637e73bce9f5ea2b207039f3af88",
-                "sha256:1be2e96314a66f5f1ce7764274327fd4fb9da58584eaff00b5a5221edefee7d6",
-                "sha256:2466fbcf23711ebc5daa61d28ced319a6159b260a18839993d871096d66b93f7",
-                "sha256:2b573fcf6f9863ce746e4ad00ac18a948978bb3781cffa4305134d31801f3e26",
-                "sha256:3f0dae97e1126f529ebb66f3c63514a0f72a177b90d56e4bce8a0b5def34627a",
-                "sha256:50fb72bcbc2cf11e066579cb53c4ca8ac0227abb512b6cbc1faa02d1595a2a5d",
-                "sha256:57aea170fb23b1fd54fa537359d90d383d9bf5937ee54ae8045a723caa5e0961",
-                "sha256:709c2999b6bd36cdaf85cf888d8512da7433529f14a3689d6e37ab5242e7add5",
-                "sha256:7d59f21e43bbfd9a10953a7e26b35b6849d888fc5a331fa84a2d9c37bd9fe2a2",
-                "sha256:904b513ab8fbcbdb062bed1ce2f794ab20208a1b01ce9bd90776c6c7e7257032",
-                "sha256:96dd36f5cdde152fd6977d1bbc0f0561bccffecfde63cd397c8e6033eb66baba",
-                "sha256:9933b81fecbe935e6a7dc89cbd2b99fea1bf362f2790daf9422a7bb1dc3c3085",
-                "sha256:bbcc85aaf4cd84ba057decaead058f43191cc0e30d6bc5d44fe336dc3d3f4509",
-                "sha256:dccd380d8e025c867ddcb2f84b439722cf1f23f3a319381eac45fd077dee7170",
-                "sha256:e22cd0f72fc931d6abc69dc7764484ee20c6a60b0d0fee9ce0426029b1c1bdae",
-                "sha256:ed722aefb0ebffd10b32e67f48e8ac4c5c4cf5d3a785024fdf0e9eb17529cd9d",
-                "sha256:efb7ac5572c9a57159cf92c508aad9f856f1cb8e8302d7fdb99061dbe52d712c",
-                "sha256:efdba339fffb0e80fcc19524e4fdbda2e2b5772ea46720c44eaac28096d60720",
-                "sha256:f22273dd6a403ed870207b853a856ff6327d5cbce7a835dfa0645b3fc00273ec"
-            ],
-            "index": "pypi",
-            "version": "==1.18.4"
+                "sha256:0172304e7d8d40e9e49553901903dc5f5a49a703363ed756796f5808a06fc233",
+                "sha256:34e96e9dae65c4839bd80012023aadd6ee2ccb73ce7fdf3074c62f301e63120b",
+                "sha256:3676abe3d621fc467c4c1469ee11e395c82b2d6b5463a9454e37fe9da07cd0d7",
+                "sha256:3dd6823d3e04b5f223e3e265b4a1eae15f104f4366edd409e5a5e413a98f911f",
+                "sha256:4064f53d4cce69e9ac613256dc2162e56f20a4e2d2086b1956dd2fcf77b7fac5",
+                "sha256:4674f7d27a6c1c52a4d1aa5f0881f1eff840d2206989bae6acb1c7668c02ebfb",
+                "sha256:7d42ab8cedd175b5ebcb39b5208b25ba104842489ed59fbb29356f671ac93583",
+                "sha256:965df25449305092b23d5145b9bdaeb0149b6e41a77a7d728b1644b3c99277c1",
+                "sha256:9c9d6531bc1886454f44aa8f809268bc481295cf9740827254f53c30104f074a",
+                "sha256:a78e438db8ec26d5d9d0e584b27ef25c7afa5a182d1bf4d05e313d2d6d515271",
+                "sha256:a7acefddf994af1aeba05bbbafe4ba983a187079f125146dc5859e6d817df824",
+                "sha256:a87f59508c2b7ceb8631c20630118cc546f1f815e034193dc72390db038a5cb3",
+                "sha256:ac792b385d81151bae2a5a8adb2b88261ceb4976dbfaaad9ce3a200e036753dc",
+                "sha256:b03b2c0badeb606d1232e5f78852c102c0a7989d3a534b3129e7856a52f3d161",
+                "sha256:b39321f1a74d1f9183bf1638a745b4fd6fe80efbb1f6b32b932a588b4bc7695f",
+                "sha256:cae14a01a159b1ed91a324722d746523ec757357260c6804d11d6147a9e53e3f",
+                "sha256:cd49930af1d1e49a812d987c2620ee63965b619257bd76eaaa95870ca08837cf",
+                "sha256:e15b382603c58f24265c9c931c9a45eebf44fe2e6b4eaedbb0d025ab3255228b",
+                "sha256:e91d31b34fc7c2c8f756b4e902f901f856ae53a93399368d9a0dc7be17ed2ca0",
+                "sha256:ef627986941b5edd1ed74ba89ca43196ed197f1a206a3f18cc9faf2fb84fd675",
+                "sha256:f718a7949d1c4f622ff548c572e0c03440b49b9531ff00e4ed5738b459f011e8"
+            ],
+            "index": "pypi",
+            "version": "==1.18.5"
         },
         "oauthlib": {
             "hashes": [
@@ -563,39 +583,39 @@
         },
         "pillow": {
             "hashes": [
+                "sha256:04766c4930c174b46fd72d450674612ab44cca977ebbcc2dde722c6933290107",
+                "sha256:0e2a3bceb0fd4e0cb17192ae506d5f082b309ffe5fc370a5667959c9b2f85fa3",
+                "sha256:0f01e63c34f0e1e2580cc0b24e86a5ccbbfa8830909a52ee17624c4193224cd9",
+                "sha256:12e4bad6bddd8546a2f9771485c7e3d2b546b458ae8ff79621214119ac244523",
+                "sha256:1f694e28c169655c50bb89a3fa07f3b854d71eb47f50783621de813979ba87f3",
+                "sha256:3d25dd8d688f7318dca6d8cd4f962a360ee40346c15893ae3b95c061cdbc4079",
+                "sha256:4b02b9c27fad2054932e89f39703646d0c543f21d3cc5b8e05434215121c28cd",
+                "sha256:70e3e0d99a0dcda66283a185f80697a9b08806963c6149c8e6c5f452b2aa59c0",
+                "sha256:9744350687459234867cbebfe9df8f35ef9e1538f3e729adbd8fde0761adb705",
+                "sha256:a0b49960110bc6ff5fead46013bcb8825d101026d466f3a4de3476defe0fb0dd",
+                "sha256:ae2b270f9a0b8822b98655cb3a59cdb1bd54a34807c6c56b76dd2e786c3b7db3",
+                "sha256:b37bb3bd35edf53125b0ff257822afa6962649995cbdfde2791ddb62b239f891",
+                "sha256:b532bcc2f008e96fd9241177ec580829dee817b090532f43e54074ecffdcd97f",
                 "sha256:b67a6c47ed963c709ed24566daa3f95a18f07d3831334da570c71da53d97d088",
-                "sha256:04766c4930c174b46fd72d450674612ab44cca977ebbcc2dde722c6933290107",
+                "sha256:b943e71c2065ade6fef223358e56c167fc6ce31c50bc7a02dd5c17ee4338e8ac",
+                "sha256:ccc9ad2460eb5bee5642eaf75a0438d7f8887d484490d5117b98edd7f33118b7",
+                "sha256:d23e2aa9b969cf9c26edfb4b56307792b8b374202810bd949effd1c6e11ebd6d",
+                "sha256:eaa83729eab9c60884f362ada982d3a06beaa6cc8b084cf9f76cae7739481dfa",
+                "sha256:ee94fce8d003ac9fd206496f2707efe9eadcb278d94c271f129ab36aa7181344",
+                "sha256:f455efb7a98557412dc6f8e463c1faf1f1911ec2432059fa3e582b6000fc90e2",
+                "sha256:f46e0e024346e1474083c729d50de909974237c72daca05393ee32389dabe457",
                 "sha256:f54be399340aa602066adb63a86a6a5d4f395adfdd9da2b9a0162ea808c7b276",
-                "sha256:ae2b270f9a0b8822b98655cb3a59cdb1bd54a34807c6c56b76dd2e786c3b7db3",
-                "sha256:f46e0e024346e1474083c729d50de909974237c72daca05393ee32389dabe457",
-                "sha256:b943e71c2065ade6fef223358e56c167fc6ce31c50bc7a02dd5c17ee4338e8ac",
-                "sha256:eaa83729eab9c60884f362ada982d3a06beaa6cc8b084cf9f76cae7739481dfa",
-                "sha256:9744350687459234867cbebfe9df8f35ef9e1538f3e729adbd8fde0761adb705",
-                "sha256:4b02b9c27fad2054932e89f39703646d0c543f21d3cc5b8e05434215121c28cd",
-                "sha256:d23e2aa9b969cf9c26edfb4b56307792b8b374202810bd949effd1c6e11ebd6d",
-                "sha256:3d25dd8d688f7318dca6d8cd4f962a360ee40346c15893ae3b95c061cdbc4079",
-                "sha256:0e2a3bceb0fd4e0cb17192ae506d5f082b309ffe5fc370a5667959c9b2f85fa3",
-                "sha256:f784aad988f12c80aacfa5b381ec21fd3f38f851720f652b9f33facc5101cf4d",
-                "sha256:a0b49960110bc6ff5fead46013bcb8825d101026d466f3a4de3476defe0fb0dd",
-                "sha256:70e3e0d99a0dcda66283a185f80697a9b08806963c6149c8e6c5f452b2aa59c0",
-                "sha256:f455efb7a98557412dc6f8e463c1faf1f1911ec2432059fa3e582b6000fc90e2",
-                "sha256:b37bb3bd35edf53125b0ff257822afa6962649995cbdfde2791ddb62b239f891",
-                "sha256:ccc9ad2460eb5bee5642eaf75a0438d7f8887d484490d5117b98edd7f33118b7",
-                "sha256:0f01e63c34f0e1e2580cc0b24e86a5ccbbfa8830909a52ee17624c4193224cd9",
-                "sha256:ee94fce8d003ac9fd206496f2707efe9eadcb278d94c271f129ab36aa7181344",
-                "sha256:1f694e28c169655c50bb89a3fa07f3b854d71eb47f50783621de813979ba87f3",
-                "sha256:b532bcc2f008e96fd9241177ec580829dee817b090532f43e54074ecffdcd97f",
-                "sha256:12e4bad6bddd8546a2f9771485c7e3d2b546b458ae8ff79621214119ac244523"
+                "sha256:f784aad988f12c80aacfa5b381ec21fd3f38f851720f652b9f33facc5101cf4d"
             ],
             "markers": "python_version >= '3.5'",
             "version": "==7.1.2"
         },
         "plotly": {
             "hashes": [
-                "sha256:61f34955f04201a1ebcd59feaafa7eae7c16ef9b3f439870be01fb85a949292f",
-                "sha256:ac0ca0854350bfcd833f3a8eb08aa50e184660502bb46fe907701f896ff349bd"
-            ],
-            "version": "==4.6.0"
+                "sha256:0c7950c6396b060dd66110f286e21a3485d0912aea22b73b8faf358484fb81e9",
+                "sha256:d3fea527fe3dfdd55d7334318f107b05a8407474a0fffe6cd4726c9b99e624f1"
+            ],
+            "version": "==4.8.1"
         },
         "pluggy": {
             "hashes": [
@@ -647,37 +667,37 @@
         },
         "pyasn1": {
             "hashes": [
+                "sha256:014c0e9976956a08139dc0712ae195324a75e142284d5f87f1a87ee1b068a359",
+                "sha256:03840c999ba71680a131cfaee6fab142e1ed9bbd9c693e285cc6aca0d555e576",
+                "sha256:0458773cfe65b153891ac249bcf1b5f8f320b7c2ce462151f8fa74de8934becf",
                 "sha256:08c3c53b75eaa48d71cf8c710312316392ed40899cb34710d092e96745a358b7",
-                "sha256:0458773cfe65b153891ac249bcf1b5f8f320b7c2ce462151f8fa74de8934becf",
-                "sha256:e89bf84b5437b532b0803ba5c9a5e054d21fec423a89952a74f87fa2c9b7bce2",
-                "sha256:03840c999ba71680a131cfaee6fab142e1ed9bbd9c693e285cc6aca0d555e576",
-                "sha256:aef77c9fb94a3ac588e87841208bdec464471d9871bd5050a287cc9a475cd0ba",
+                "sha256:39c7e2ec30515947ff4e87fb6f456dfc6e84857d34be479c9d4a4ba4bf46aa5d",
                 "sha256:5c9414dcfede6e441f7e8f81b43b34e834731003427e5b09e4e00e3172a10f00",
                 "sha256:6e7545f1a61025a4e58bb336952c5061697da694db1cae97b116e9c46abcf7c8",
+                "sha256:78fa6da68ed2727915c4767bb386ab32cdba863caa7dbe473eaae45f9959da86",
                 "sha256:7ab8a544af125fb704feadb008c99a88805126fb525280b2270bb25cc1d78a12",
                 "sha256:99fcc3c8d804d1bc6d9a099921e39d827026409a58f2a720dcdb89374ea0c776",
-                "sha256:fec3e9d8e36808a28efb59b489e4528c10ad0f480e57dcc32b4de5c9d8c9fdf3",
-                "sha256:014c0e9976956a08139dc0712ae195324a75e142284d5f87f1a87ee1b068a359",
-                "sha256:39c7e2ec30515947ff4e87fb6f456dfc6e84857d34be479c9d4a4ba4bf46aa5d",
-                "sha256:78fa6da68ed2727915c4767bb386ab32cdba863caa7dbe473eaae45f9959da86"
+                "sha256:aef77c9fb94a3ac588e87841208bdec464471d9871bd5050a287cc9a475cd0ba",
+                "sha256:e89bf84b5437b532b0803ba5c9a5e054d21fec423a89952a74f87fa2c9b7bce2",
+                "sha256:fec3e9d8e36808a28efb59b489e4528c10ad0f480e57dcc32b4de5c9d8c9fdf3"
             ],
             "version": "==0.4.8"
         },
         "pyasn1-modules": {
             "hashes": [
+                "sha256:0845a5582f6a02bb3e1bde9ecfc4bfcae6ec3210dd270522fee602365430c3f8",
+                "sha256:0fe1b68d1e486a1ed5473f1302bd991c1611d319bba158e98b106ff86e1d7199",
+                "sha256:15b7c67fabc7fc240d87fb9aabf999cf82311a6d6fb2c70d00d3d0604878c811",
+                "sha256:426edb7a5e8879f1ec54a1864f16b882c2837bfd06eee62f2c982315ee2473ed",
                 "sha256:65cebbaffc913f4fe9e4808735c95ea22d7a7775646ab690518c056784bc21b4",
-                "sha256:f39edd8c4ecaa4556e989147ebf219227e2cd2e8a43c7e7fcb1f1c18c5fd6a3d",
+                "sha256:905f84c712230b2c592c19470d3ca8d552de726050d1d1716282a1f6146be65e",
+                "sha256:a50b808ffeb97cb3601dd25981f6b016cbb3d31fbf57a8b8a87428e6158d0c74",
                 "sha256:a99324196732f53093a84c4369c996713eb8c89d360a496b599fb1a9c47fc3eb",
                 "sha256:b80486a6c77252ea3a3e9b1e360bc9cf28eaac41263d173c032581ad2f20fe45",
-                "sha256:0845a5582f6a02bb3e1bde9ecfc4bfcae6ec3210dd270522fee602365430c3f8",
-                "sha256:426edb7a5e8879f1ec54a1864f16b882c2837bfd06eee62f2c982315ee2473ed",
-                "sha256:15b7c67fabc7fc240d87fb9aabf999cf82311a6d6fb2c70d00d3d0604878c811",
                 "sha256:c29a5e5cc7a3f05926aff34e097e84f8589cd790ce0ed41b67aed6857b26aafd",
-                "sha256:fe0644d9ab041506b62782e92b06b8c68cca799e1a9636ec398675459e031405",
-                "sha256:905f84c712230b2c592c19470d3ca8d552de726050d1d1716282a1f6146be65e",
-                "sha256:0fe1b68d1e486a1ed5473f1302bd991c1611d319bba158e98b106ff86e1d7199",
-                "sha256:a50b808ffeb97cb3601dd25981f6b016cbb3d31fbf57a8b8a87428e6158d0c74",
-                "sha256:cbac4bc38d117f2a49aeedec4407d23e8866ea4ac27ff2cf7fb3e5b570df19e0"
+                "sha256:cbac4bc38d117f2a49aeedec4407d23e8866ea4ac27ff2cf7fb3e5b570df19e0",
+                "sha256:f39edd8c4ecaa4556e989147ebf219227e2cd2e8a43c7e7fcb1f1c18c5fd6a3d",
+                "sha256:fe0644d9ab041506b62782e92b06b8c68cca799e1a9636ec398675459e031405"
             ],
             "version": "==0.2.8"
         },
@@ -694,7 +714,7 @@
                 "sha256:c203ec8783bf771a155b207279b9bccb8dea02d8f0c9e5f8ead507bc3246ecc1",
                 "sha256:ef9d7589ef3c200abe66653d3f1ab1033c3c419ae9b9bdb1240a85b024efc88b"
             ],
-            "markers": "python_version >= '2.6' and python_version not in '3.0, 3.1, 3.2, 3.3'",
+            "markers": "python_version >= '2.6' and python_version not in '3.0, 3.1, 3.2'",
             "version": "==2.4.7"
         },
         "pyrsistent": {
@@ -705,24 +725,24 @@
         },
         "pytest": {
             "hashes": [
-                "sha256:95c710d0a72d91c13fae35dce195633c929c3792f54125919847fdcdf7caa0d3",
-                "sha256:eb2b5e935f6a019317e455b6da83dd8650ac9ffd2ee73a7b657a30873d67a698"
-            ],
-            "markers": "python_version >= '3.5'",
-            "version": "==5.4.2"
+                "sha256:5c0db86b698e8f170ba4582a492248919255fcd4c79b1ee64ace34301fb589a1",
+                "sha256:7979331bfcba207414f5e1263b5a0f8f521d0f457318836a7355531ed1a4c7d8"
+            ],
+            "markers": "python_version >= '3.5'",
+            "version": "==5.4.3"
         },
         "python-dateutil": {
             "hashes": [
                 "sha256:73ebfe9dbf22e832286dafa60473e4cd239f8592f699aa5adaf10050e6e1823c",
                 "sha256:75bb3f31ea686f1197762692a9ee6a7550b59fc6ca3a1f4b5d7e32fb98e2da2a"
             ],
-            "markers": "python_version >= '2.7' and python_version not in '3.0, 3.1, 3.2, 3.3'",
+            "markers": "python_version >= '2.7' and python_version not in '3.0, 3.1, 3.2'",
             "version": "==2.8.1"
         },
         "pytorch-ignite": {
             "hashes": [
+                "sha256:bd815dc57d81c860363faa74bbd574a3ac55aa5c5bdeadf58bbd50fd74c1a5ac",
                 "sha256:bea739029fa96059ee36ab3376a99fdd3930d7ad94151c6eef04d2b91bd217bd",
-                "sha256:bd815dc57d81c860363faa74bbd574a3ac55aa5c5bdeadf58bbd50fd74c1a5ac",
                 "sha256:d39ec25cf592308d6c30bb10f1bc5038fc68ad20c8639750ac504d9e8b25074c"
             ],
             "index": "pypi",
@@ -749,22 +769,6 @@
                 "sha256:cc8955cfbfc7a115fa81d85284ee61147059a753344bc51098f3ccd69b0d7e0c",
                 "sha256:d13155f591e6fcc1ec3b30685d50bf0711574e2c0dfffd7644babf8b5102ca1a"
             ],
-            "version": "==5.3.1"
-        },
-        "pyyaml": {
-            "hashes": [
-                "sha256:06a0d7ba600ce0b2d2fe2e78453a470b5a6e000a985dd4a4e54e436cc36b0e97",
-                "sha256:240097ff019d7c70a4922b6869d8a86407758333f02203e0fc6ff79c5dcede76",
-                "sha256:4f4b913ca1a7319b33cfb1369e91e50354d6f07a135f3b901aca02aa95940bd2",
-                "sha256:69f00dca373f240f842b2931fb2c7e14ddbacd1397d57157a9b005a6a9942648",
-                "sha256:73f099454b799e05e5ab51423c7bcf361c58d3206fa7b0d555426b1f4d9a3eaf",
-                "sha256:74809a57b329d6cc0fdccee6318f44b9b8649961fa73144a98735b0aaf029f1f",
-                "sha256:7739fc0fa8205b3ee8808aea45e968bc90082c10aef6ea95e855e10abf4a37b2",
-                "sha256:95f71d2af0ff4227885f7a6605c37fd53d3a106fcab511b8860ecca9fcf400ee",
-                "sha256:b8eac752c5e14d3eca0e6dd9199cd627518cb5ec06add0de9d32baeee6fe645d",
-                "sha256:cc8955cfbfc7a115fa81d85284ee61147059a753344bc51098f3ccd69b0d7e0c",
-                "sha256:d13155f591e6fcc1ec3b30685d50bf0711574e2c0dfffd7644babf8b5102ca1a"
-            ],
             "index": "pypi",
             "version": "==5.3.1"
         },
@@ -773,23 +777,24 @@
                 "tune"
             ],
             "hashes": [
-                "sha256:347e0282fc7c83fd1e2e0c1c0b2c9c486335f11a31154ed4c659ad9ee9b27548",
-                "sha256:8f8e8326db699d6adca971541bd76b57c642e804fd8432a1f009f7c6725f41fa",
-                "sha256:a63cb71dd69bf5c70ffca06d244f1450e6eb9d2f84685c412a4a9184999e531a",
-                "sha256:a8a5ee91c3675942710d191ec4a8ec006242ed812a28e24ab49e8a8d8f14d2e2",
-                "sha256:c894c681b221e337ace0b3f4a157fc0fb639bf653f5d4f4a9902b9c95af0a0f5",
-                "sha256:d7329cf856d81c59b0dcffe3ac8b5c244c64bf59652c2bfc8301feca39e4da5e",
-                "sha256:d9686f0f8c68cccb5d21d4ec3fb0741042f0681cd6ea2d2b950355c207285c4d",
-                "sha256:f2cca186a9f8a18f9d58eadcd8ea126addc3192e922f36a7ced46b8b8904ac65"
-            ],
-            "index": "pypi",
-            "version": "==0.8.4"
+                "sha256:19ea633abddf78a7bcdf8955ff29e3756d69d310ce54cba128d7062f3bc45e1c",
+                "sha256:36cf5db96011c4827915a7a2b3ff7b29718909d257e902657df6d4f79d563e24",
+                "sha256:5076d98922363410eefcd17cf99cbc2436d54a3e4d8eb64a2511d0b1ca5f6450",
+                "sha256:514430b4806a1dacf7934d8094de0a6df00cd6f5f869c86bdd64526705134bec",
+                "sha256:77d9d4b23f92eedb329c8400069b3cc6994e00f7397e4d9eb1fc8fbc8969b73d",
+                "sha256:91f33d315f3e6551dd4130816cdc90ae4007923c4379012811f2600362d1608e",
+                "sha256:a40afa5cdd80b7a9b13f50cd45b4920fd66724df5974ef4a851dea1710c0e34a",
+                "sha256:f35b8d3c9c080768e4487bc922614263a4f5856a5bccf11cb3fd27ef41c21cf9"
+            ],
+            "index": "pypi",
+            "version": "==0.8.5"
         },
         "redis": {
             "hashes": [
                 "sha256:0dcfb335921b88a850d461dc255ff4708294943322bd55de6cfd68972490ca1f",
                 "sha256:b205cffd05ebfd0a468db74f0eedbff8df1a7bfc47521516ade4692991bb0833"
             ],
+            "markers": "python_version >= '2.7' and python_version not in '3.0, 3.1, 3.2, 3.3, 3.4'",
             "version": "==3.4.1"
         },
         "requests": {
@@ -816,10 +821,11 @@
         },
         "rsa": {
             "hashes": [
-                "sha256:14ba45700ff1ec9eeb206a2ce76b32814958a98e372006c8fb76ba820211be66",
-                "sha256:1a836406405730121ae9823e19c6e806c62bbad73f890574fff50efa4122c487"
-            ],
-            "version": "==4.0"
+                "sha256:109ea5a66744dd859bf16fe904b8d8b627adafb9408753161e766a92e7d681fa",
+                "sha256:23778f5523461cf86ae075f9482a99317f362bca752ae57cb118044066f4026f"
+            ],
+            "markers": "python_version >= '3'",
+            "version": "==4.6"
         },
         "scikit-learn": {
             "hashes": [
@@ -893,7 +899,7 @@
                 "sha256:30639c035cdb23534cd4aa2dd52c3bf48f06e5f4a941509c8bafd8ce11080259",
                 "sha256:8b74bedcbbbaca38ff6d7491d76f2b06b3592611af620f8426e82dddb04a5ced"
             ],
-            "markers": "python_version >= '2.7' and python_version not in '3.0, 3.1, 3.2, 3.3'",
+            "markers": "python_version >= '2.7' and python_version not in '3.0, 3.1, 3.2'",
             "version": "==1.15.0"
         },
         "sklearn": {
@@ -904,17 +910,45 @@
         },
         "soupsieve": {
             "hashes": [
-                "sha256:e914534802d7ffd233242b785229d5ba0766a7f487385e3f714446a07bf540ae",
-                "sha256:fcd71e08c0aee99aca1b73f45478549ee7e7fc006d51b37bec9e9def7dc22b69"
-            ],
-            "version": "==2.0"
+                "sha256:1634eea42ab371d3d346309b93df7870a88610f0725d47528be902a0d95ecc55",
+                "sha256:a59dc181727e95d25f781f0eb4fd1825ff45590ec8ff49eadfd7f1a537cc0232"
+            ],
+            "markers": "python_version >= '3.5'",
+            "version": "==2.0.1"
         },
         "sqlalchemy": {
             "hashes": [
-                "sha256:7224e126c00b8178dfd227bc337ba5e754b197a3867d33b9f30dc0208f773d70"
-            ],
-            "index": "pypi",
-            "version": "==1.3.16"
+                "sha256:128bc917ed20d78143a45024455ff0aed7d3b96772eba13d5dbaf9cc57e5c41b",
+                "sha256:156a27548ba4e1fed944ff9fcdc150633e61d350d673ae7baaf6c25c04ac1f71",
+                "sha256:27e2efc8f77661c9af2681755974205e7462f1ae126f498f4fe12a8b24761d15",
+                "sha256:2a12f8be25b9ea3d1d5b165202181f2b7da4b3395289000284e5bb86154ce87c",
+                "sha256:31c043d5211aa0e0773821fcc318eb5cbe2ec916dfbc4c6eea0c5188971988eb",
+                "sha256:65eb3b03229f684af0cf0ad3bcc771970c1260a82a791a8d07bffb63d8c95bcc",
+                "sha256:6cd157ce74a911325e164441ff2d9b4e244659a25b3146310518d83202f15f7a",
+                "sha256:703c002277f0fbc3c04d0ae4989a174753a7554b2963c584ce2ec0cddcf2bc53",
+                "sha256:869bbb637de58ab0a912b7f20e9192132f9fbc47fc6b5111cd1e0f6cdf5cf9b0",
+                "sha256:8a0e0cd21da047ea10267c37caf12add400a92f0620c8bc09e4a6531a765d6d7",
+                "sha256:8d01e949a5d22e5c4800d59b50617c56125fc187fbeb8fa423e99858546de616",
+                "sha256:925b4fe5e7c03ed76912b75a9a41dfd682d59c0be43bce88d3b27f7f5ba028fb",
+                "sha256:9cb1819008f0225a7c066cac8bb0cf90847b2c4a6eb9ebb7431dbd00c56c06c5",
+                "sha256:a87d496884f40c94c85a647c385f4fd5887941d2609f71043e2b73f2436d9c65",
+                "sha256:a9030cd30caf848a13a192c5e45367e3c6f363726569a56e75dc1151ee26d859",
+                "sha256:a9e75e49a0f1583eee0ce93270232b8e7bb4b1edc89cc70b07600d525aef4f43",
+                "sha256:b50f45d0e82b4562f59f0e0ca511f65e412f2a97d790eea5f60e34e5f1aabc9a",
+                "sha256:b7878e59ec31f12d54b3797689402ee3b5cfcb5598f2ebf26491732758751908",
+                "sha256:ce1ddaadee913543ff0154021d31b134551f63428065168e756d90bdc4c686f5",
+                "sha256:ce2646e4c0807f3461be0653502bb48c6e91a5171d6e450367082c79e12868bf",
+                "sha256:ce6c3d18b2a8ce364013d47b9cad71db815df31d55918403f8db7d890c9d07ae",
+                "sha256:e4e2664232005bd306f878b0f167a31f944a07c4de0152c444f8c61bbe3cfb38",
+                "sha256:e8aa395482728de8bdcca9cc0faf3765ab483e81e01923aaa736b42f0294f570",
+                "sha256:eb4fcf7105bf071c71068c6eee47499ab8d4b8f5a11fc35147c934f0faa60f23",
+                "sha256:ed375a79f06cad285166e5be74745df1ed6845c5624aafadec4b7a29c25866ef",
+                "sha256:f35248f7e0d63b234a109dd72fbfb4b5cb6cb6840b221d0df0ecbf54ab087654",
+                "sha256:f502ef245c492b391e0e23e94cba030ab91722dcc56963c85bfd7f3441ea2bbe",
+                "sha256:fe01bac7226499aedf472c62fa3b85b2c619365f3f14dd222ffe4f3aa91e5f98"
+            ],
+            "index": "pypi",
+            "version": "==1.3.17"
         },
         "sympy": {
             "hashes": [
@@ -945,14 +979,13 @@
             ],
             "version": "==1.6.0.post3"
         },
-<<<<<<< HEAD
         "tensorboardx": {
             "hashes": [
                 "sha256:835d85db0aef2c6768f07c35e69a74e3dcb122d6afceaf2b8504d7d16c7209a5",
                 "sha256:8e336103a66b1b97a663057cc13d1db4419f7a12f332b8364386dbf8635031d9"
             ],
             "version": "==2.0"
-=======
+        },
         "threadpoolctl": {
             "hashes": [
                 "sha256:38b74ca20ff3bb42caca8b00055111d74159ee95c4370882bbff2b93d24da725",
@@ -960,7 +993,6 @@
             ],
             "markers": "python_version >= '3.5'",
             "version": "==2.1.0"
->>>>>>> c4102974
         },
         "toolz": {
             "hashes": [
@@ -1002,11 +1034,11 @@
         },
         "tqdm": {
             "hashes": [
-                "sha256:4733c4a10d0f2a4d098d801464bdaf5240c7dadd2a7fde4ee93b0a0efd9fb25e",
-                "sha256:acdafb20f51637ca3954150d0405ff1a7edde0ff19e38fb99a80a66210d2a28f"
-            ],
-            "index": "pypi",
-            "version": "==4.46.0"
+                "sha256:07c06493f1403c1380b630ae3dcbe5ae62abcf369a93bbc052502279f189ab8c",
+                "sha256:cd140979c2bebd2311dfb14781d8f19bd5a9debb92dcab9f6ef899c987fcf71f"
+            ],
+            "index": "pypi",
+            "version": "==4.46.1"
         },
         "urllib3": {
             "hashes": [
@@ -1018,10 +1050,10 @@
         },
         "wcwidth": {
             "hashes": [
-                "sha256:3de2e41158cb650b91f9654cbf9a3e053cee0719c9df4ddc11e4b568669e9829",
-                "sha256:b651b6b081476420e4e9ae61239ac4c1b49d0c5ace42b2e81dc2ff49ed50c566"
-            ],
-            "version": "==0.2.2"
+                "sha256:79375666b9954d4a1a10739315816324c3e73110af9d0e102d906fdb0aec009f",
+                "sha256:8c6b5b6ee1360b842645f336d9e5d68c55817c26d3050f46b235ef2bc650e48f"
+            ],
+            "version": "==0.2.4"
         },
         "werkzeug": {
             "hashes": [
@@ -1073,6 +1105,7 @@
                 "sha256:d8cdee92bc930d8b09d8bd2043cedd544d9c8bd7436a77678dd602467a993080",
                 "sha256:e15199cdb423316e15f108f51249e44eb156ae5dba232cb73be555324a1d49c2"
             ],
+            "markers": "python_version >= '3.5'",
             "version": "==1.4.2"
         },
         "zipp": {
@@ -1136,10 +1169,10 @@
         },
         "backcall": {
             "hashes": [
-                "sha256:38ecd85be2c1e78f77fd91700c76e14667dc21e2713b63876c0eb901196e01e4",
-                "sha256:bbbf4b1e5cd2bdb08f915895b51081c041bac22394fdfcfdfbe9f14b77c08bf2"
-            ],
-            "version": "==0.1.0"
+                "sha256:5cbdbf27be5e7cfadb448baf0aa95508f91f2bbc6c6437cd9cd06e2a4c215e1e",
+                "sha256:fbbce6a29f263178a1f7915c1940bde0ec2b2a967566fe1c65c1dfb7422bd255"
+            ],
+            "version": "==0.2.0"
         },
         "black": {
             "hashes": [
@@ -1168,10 +1201,10 @@
         },
         "certifi": {
             "hashes": [
-                "sha256:1d987a998c75633c40847cc966fcf5904906c920a7f17ef374f5aa4282abd304",
-                "sha256:51fcb31174be6e6664c5f69e3e1691a2d72a1a12e90f872cbdb1567eb47b6519"
-            ],
-            "version": "==2020.4.5.1"
+                "sha256:5ad7e9a056d25ffa5082862e36f119f7f7cec6457fa07ee2f8c339814b80c9b1",
+                "sha256:9cd41137dc19af6a5e03b630eefe7d1f458d964d406342dd3edf625839b944cc"
+            ],
+            "version": "==2020.4.5.2"
         },
         "cfgv": {
             "hashes": [
@@ -1279,11 +1312,11 @@
         },
         "flake8": {
             "hashes": [
-                "sha256:c69ac1668e434d37a2d2880b3ca9aafd54b3a10a3ac1ab101d22f29e29cf8634",
-                "sha256:ccaa799ef9893cebe69fdfefed76865aeaefbb94cb8545617b2298786a4de9a5"
-            ],
-            "index": "pypi",
-            "version": "==3.8.2"
+                "sha256:15e351d19611c887e482fb960eae4d44845013cc142d42896e9862f775d8cf5c",
+                "sha256:f04b9fcbac03b0a3e58c0ab3a0ecc462e023a9faf046d57794184028123aa208"
+            ],
+            "index": "pypi",
+            "version": "==3.8.3"
         },
         "gpustat": {
             "hashes": [
@@ -1294,46 +1327,41 @@
         },
         "greenlet": {
             "hashes": [
-                "sha256:000546ad01e6389e98626c1367be58efa613fa82a1be98b0c6fc24b563acc6d0",
-                "sha256:0d48200bc50cbf498716712129eef819b1729339e34c3ae71656964dac907c28",
-                "sha256:23d12eacffa9d0f290c0fe0c4e81ba6d5f3a5b7ac3c30a5eaf0126bf4deda5c8",
-                "sha256:37c9ba82bd82eb6a23c2e5acc03055c0e45697253b2393c9a50cef76a3985304",
-                "sha256:51155342eb4d6058a0ffcd98a798fe6ba21195517da97e15fca3db12ab201e6e",
-                "sha256:51503524dd6f152ab4ad1fbd168fc6c30b5795e8c70be4410a64940b3abb55c0",
-                "sha256:7457d685158522df483196b16ec648b28f8e847861adb01a55d41134e7734122",
-                "sha256:8041e2de00e745c0e05a502d6e6db310db7faa7c979b3a5877123548a4c0b214",
-                "sha256:81fcd96a275209ef117e9ec91f75c731fa18dcfd9ffaa1c0adbdaa3616a86043",
-                "sha256:853da4f9563d982e4121fed8c92eea1a4594a2299037b3034c3c898cb8e933d6",
-                "sha256:8b4572c334593d449113f9dc8d19b93b7b271bdbe90ba7509eb178923327b625",
-                "sha256:9416443e219356e3c31f1f918a91badf2e37acf297e2fa13d24d1cc2380f8fbc",
-                "sha256:9854f612e1b59ec66804931df5add3b2d5ef0067748ea29dc60f0efdcda9a638",
-                "sha256:99a26afdb82ea83a265137a398f570402aa1f2b5dfb4ac3300c026931817b163",
-                "sha256:a19bf883b3384957e4a4a13e6bd1ae3d85ae87f4beb5957e35b0be287f12f4e4",
-                "sha256:a9f145660588187ff835c55a7d2ddf6abfc570c2651c276d3d4be8a2766db490",
-                "sha256:ac57fcdcfb0b73bb3203b58a14501abb7e5ff9ea5e2edfa06bb03035f0cff248",
-                "sha256:bcb530089ff24f6458a81ac3fa699e8c00194208a724b644ecc68422e1111939",
-                "sha256:beeabe25c3b704f7d56b573f7d2ff88fc99f0138e43480cecdfcaa3b87fe4f87",
-                "sha256:d634a7ea1fc3380ff96f9e44d8d22f38418c1c381d5fac680b272d7d90883720",
-                "sha256:d97b0661e1aead761f0ded3b769044bb00ed5d33e1ec865e891a8b128bf7c656",
-                "sha256:e538b8dae561080b542b0f5af64d47ef859f22517f7eca617bb314e0e03fd7ef"
-            ],
-            "version": "==0.4.15"
+                "sha256:1000038ba0ea9032948e2156a9c15f5686f36945e8f9906e6b8db49f358e7b52",
+                "sha256:133ba06bad4e5f2f8bf6a0ac434e0fd686df749a86b3478903b92ec3a9c0c90b",
+                "sha256:1429dc183b36ec972055e13250d96e174491559433eb3061691b446899b87384",
+                "sha256:1b805231bfb7b2900a16638c3c8b45c694334c811f84463e52451e00c9412691",
+                "sha256:3a35e33902b2e6079949feed7a2dafa5ac6f019da97bd255842bb22de3c11bf5",
+                "sha256:5ea034d040e6ab1d2ae04ab05a3f37dbd719c4dee3804b13903d4cc794b1336e",
+                "sha256:682328aa576ec393c1872615bcb877cf32d800d4a2f150e1a5dc7e56644010b1",
+                "sha256:6e06eac722676797e8fce4adb8ad3dc57a1bb3adfb0dd3fdf8306c055a38456c",
+                "sha256:7eed31f4efc8356e200568ba05ad645525f1fbd8674f1e5be61a493e715e3873",
+                "sha256:80cb0380838bf4e48da6adedb0c7cd060c187bb4a75f67a5aa9ec33689b84872",
+                "sha256:b0b2a984bbfc543d144d88caad6cc7ff4a71be77102014bd617bd88cfb038727",
+                "sha256:c196a5394c56352e21cb7224739c6dd0075b69dd56f758505951d1d8d68cf8a9",
+                "sha256:d83c1d38658b0f81c282b41238092ed89d8f93c6e342224ab73fb39e16848721",
+                "sha256:df7de669cbf21de4b04a3ffc9920bc8426cab4c61365fa84d79bf97401a8bef7",
+                "sha256:e5db19d4a7d41bbeb3dd89b49fc1bc7e6e515b51bbf32589c618655a0ebe0bf0",
+                "sha256:e695ac8c3efe124d998230b219eb51afb6ef10524a50b3c45109c4b77a8a3a92",
+                "sha256:eac2a3f659d5f41d6bbfb6a97733bc7800ea5e906dc873732e00cebb98cec9e4"
+            ],
+            "version": "==0.4.16"
         },
         "hypothesis": {
             "hashes": [
-                "sha256:21bb5fbe456f775233fe20bcbeb26f648d68025bce554c94c0698fb4c33e7008",
-                "sha256:7c819501a26ff82ccb4bee8a96b1ff4fff187e041d79ed176964ca550b77098b"
-            ],
-            "index": "pypi",
-            "version": "==5.16.0"
+                "sha256:8e7ee0101086d95157f4886abd190cc582783b3310c803eb2387e505427e8cbe",
+                "sha256:dcd97367571657e9155d78ea0b6c3abf67acf4eaa6440e861213cd1beab02714"
+            ],
+            "index": "pypi",
+            "version": "==5.16.1"
         },
         "identify": {
             "hashes": [
-                "sha256:9f53e80371f2ac7c969eefda8efaabd4f77c6300f5f8fc4b634744a0db8fe5cc",
-                "sha256:de4e1de6c23f52b71c8a54ff558219f3783ff011b432f29360d84a8a31ba561c"
-            ],
-            "markers": "python_version >= '2.7' and python_version not in '3.0, 3.1, 3.2, 3.3'",
-            "version": "==1.4.18"
+                "sha256:249ebc7e2066d6393d27c1b1be3b70433f824a120b1d8274d362f1eb419e3b52",
+                "sha256:781fd3401f5d2b17b22a8b18b493a48d5d948e3330634e82742e23f9c20234ef"
+            ],
+            "markers": "python_version >= '2.7' and python_version not in '3.0, 3.1, 3.2, 3.3'",
+            "version": "==1.4.19"
         },
         "idna": {
             "hashes": [
@@ -1353,11 +1381,11 @@
         },
         "importlib-metadata": {
             "hashes": [
-                "sha256:2a688cbaa90e0cc587f1df48bdc97a6eadccdcd9c35fb3f976a09e3b5016d90f",
-                "sha256:34513a8a0c4962bc66d35b359558fd8a5e10cd472d37aec5f66858addef32c1e"
-            ],
-            "markers": "python_version < '3.8'",
-            "version": "==1.6.0"
+                "sha256:0505dd08068cfec00f53a74a0ad927676d7757da81b7436a6eefe4c7cf75c545",
+                "sha256:15ec6c0fd909e893e3a08b3a7c76ecb149122fb14b7efe1199ddd4c7c57ea958"
+            ],
+            "markers": "python_version < '3.8' and python_version < '3.8'",
+            "version": "==1.6.1"
         },
         "ipykernel": {
             "hashes": [
@@ -1507,34 +1535,37 @@
         },
         "more-itertools": {
             "hashes": [
-                "sha256:558bb897a2232f5e4f8e2399089e35aecb746e1f9191b6584a151647e89267be",
-                "sha256:7818f596b1e87be009031c7653d01acc46ed422e6656b394b0f765ce66ed4982"
-            ],
-            "markers": "python_version >= '3.5'",
-            "version": "==8.3.0"
+                "sha256:68c70cc7167bdf5c7c9d8f6954a7837089c6a36bf565383919bb595efb8a17e5",
+                "sha256:b78134b2063dd214000685165d81c154522c3ee0a1c0d4d113c80361c234c5a2"
+            ],
+            "markers": "python_version >= '3.5'",
+            "version": "==8.4.0"
         },
         "msgpack": {
             "hashes": [
-                "sha256:002a0d813e1f7b60da599bdf969e632074f9eec1b96cbed8fb0973a63160a408",
-                "sha256:25b3bc3190f3d9d965b818123b7752c5dfb953f0d774b454fd206c18fe384fb8",
-                "sha256:271b489499a43af001a2e42f42d876bb98ccaa7e20512ff37ca78c8e12e68f84",
-                "sha256:39c54fdebf5fa4dda733369012c59e7d085ebdfe35b6cf648f09d16708f1be5d",
-                "sha256:4233b7f86c1208190c78a525cd3828ca1623359ef48f78a6fea4b91bb995775a",
-                "sha256:5bea44181fc8e18eed1d0cd76e355073f00ce232ff9653a0ae88cb7d9e643322",
-                "sha256:5dba6d074fac9b24f29aaf1d2d032306c27f04187651511257e7831733293ec2",
-                "sha256:7a22c965588baeb07242cb561b63f309db27a07382825fc98aecaf0827c1538e",
-                "sha256:908944e3f038bca67fcfedb7845c4a257c7749bf9818632586b53bcf06ba4b97",
-                "sha256:9534d5cc480d4aff720233411a1f765be90885750b07df772380b34c10ecb5c0",
-                "sha256:aa5c057eab4f40ec47ea6f5a9825846be2ff6bf34102c560bad5cad5a677c5be",
-                "sha256:b3758dfd3423e358bbb18a7cccd1c74228dffa7a697e5be6cb9535de625c0dbf",
-                "sha256:c901e8058dd6653307906c5f157f26ed09eb94a850dddd989621098d347926ab",
-                "sha256:cec8bf10981ed70998d98431cd814db0ecf3384e6b113366e7f36af71a0fca08",
-                "sha256:db685187a415f51d6b937257474ca72199f393dad89534ebbdd7d7a3b000080e",
-                "sha256:e35b051077fc2f3ce12e7c6a34cf309680c63a842db3a0616ea6ed25ad20d272",
-                "sha256:e7bbdd8e2b277b77782f3ce34734b0dfde6cbe94ddb74de8d733d603c7f9e2b1",
-                "sha256:ea41c9219c597f1d2bf6b374d951d310d58684b5de9dc4bd2976db9e1e22c140"
-            ],
-            "version": "==1.0.0"
+                "sha256:0cc7ca04e575ba34fea7cfcd76039f55def570e6950e4155a4174368142c8e1b",
+                "sha256:187794cd1eb73acccd528247e3565f6760bd842d7dc299241f830024a7dd5610",
+                "sha256:1904b7cb65342d0998b75908304a03cb004c63ef31e16c8c43fee6b989d7f0d7",
+                "sha256:229a0ccdc39e9b6c6d1033cd8aecd9c296823b6c87f0de3943c59b8bc7c64bee",
+                "sha256:24149a75643aeaa81ece4259084d11b792308a6cf74e796cbb35def94c89a25a",
+                "sha256:30b88c47e0cdb6062daed88ca283b0d84fa0d2ad6c273aa0788152a1c643e408",
+                "sha256:32fea0ea3cd1ef820286863a6202dcfd62a539b8ec3edcbdff76068a8c2cc6ce",
+                "sha256:355f7fd0f90134229eaeefaee3cf42e0afc8518e8f3cd4b25f541a7104dcb8f9",
+                "sha256:4abdb88a9b67e64810fb54b0c24a1fd76b12297b4f7a1467d85a14dd8367191a",
+                "sha256:757bd71a9b89e4f1db0622af4436d403e742506dbea978eba566815dc65ec895",
+                "sha256:76df51492bc6fa6cc8b65d09efdb67cbba3cbfe55004c3afc81352af92b4a43c",
+                "sha256:774f5edc3475917cd95fe593e625d23d8580f9b48b570d8853d06cac171cd170",
+                "sha256:8a3ada8401736df2bf497f65589293a86c56e197a80ae7634ec2c3150a2f5082",
+                "sha256:a06efd0482a1942aad209a6c18321b5e22d64eb531ea20af138b28172d8f35ba",
+                "sha256:b24afc52e18dccc8c175de07c1d680bdf315844566f4952b5bedb908894bec79",
+                "sha256:b8b4bd3dafc7b92608ae5462add1c8cc881851c2d4f5d8977fdea5b081d17f21",
+                "sha256:c6e5024fc0cdf7f83b6624850309ddd7e06c48a75fa0d1c5173de4d93300eb19",
+                "sha256:db7ff14abc73577b0bcbcf73ecff97d3580ecaa0fc8724babce21fdf3fe08ef6",
+                "sha256:dedf54d72d9e7b6d043c244c8213fe2b8bbfe66874b9a65b39c4cc892dd99dd4",
+                "sha256:ea3c2f859346fcd55fc46e96885301d9c2f7a36d453f5d8f2967840efa1e1830",
+                "sha256:f0f47bafe9c9b8ed03e19a100a743662dd8c6d0135e684feea720a0d0046d116"
+            ],
+            "version": "==0.6.2"
         },
         "nbconvert": {
             "hashes": [
@@ -1546,11 +1577,11 @@
         },
         "nbformat": {
             "hashes": [
-                "sha256:049af048ed76b95c3c44043620c17e56bc001329e07f83fec4f177f0e3d7b757",
-                "sha256:276343c78a9660ab2a63c28cc33da5f7c58c092b3f3a40b6017ae2ce6689320d"
-            ],
-            "markers": "python_version >= '3.5'",
-            "version": "==5.0.6"
+                "sha256:54d4d6354835a936bad7e8182dcd003ca3dc0cedfee5a306090e04854343b340",
+                "sha256:ea55c9b817855e2dfcd3f66d74857342612a60b1f09653440f4a5845e6e3523f"
+            ],
+            "markers": "python_version >= '3.5'",
+            "version": "==5.0.7"
         },
         "nodeenv": {
             "hashes": [
@@ -1626,11 +1657,11 @@
         },
         "pre-commit": {
             "hashes": [
-                "sha256:5559e09afcac7808933951ffaf4ff9aac524f31efbc3f24d021540b6c579813c",
-                "sha256:703e2e34cbe0eedb0d319eff9f7b83e2022bb5a3ab5289a6a8841441076514d0"
-            ],
-            "index": "pypi",
-            "version": "==2.4.0"
+                "sha256:c5c8fd4d0e1c363723aaf0a8f9cba0f434c160b48c4028f4bae6d219177945b3",
+                "sha256:da463cf8f0e257f9af49047ba514f6b90dbd9b4f92f4c8847a3ccd36834874c7"
+            ],
+            "index": "pypi",
+            "version": "==2.5.1"
         },
         "prometheus-client": {
             "hashes": [
@@ -1723,7 +1754,7 @@
                 "sha256:c203ec8783bf771a155b207279b9bccb8dea02d8f0c9e5f8ead507bc3246ecc1",
                 "sha256:ef9d7589ef3c200abe66653d3f1ab1033c3c419ae9b9bdb1240a85b024efc88b"
             ],
-            "markers": "python_version >= '2.6' and python_version not in '3.0, 3.1, 3.2, 3.3'",
+            "markers": "python_version >= '2.6' and python_version not in '3.0, 3.1, 3.2'",
             "version": "==2.4.7"
         },
         "pyrsistent": {
@@ -1734,26 +1765,26 @@
         },
         "pytest": {
             "hashes": [
-                "sha256:95c710d0a72d91c13fae35dce195633c929c3792f54125919847fdcdf7caa0d3",
-                "sha256:eb2b5e935f6a019317e455b6da83dd8650ac9ffd2ee73a7b657a30873d67a698"
-            ],
-            "markers": "python_version >= '3.5'",
-            "version": "==5.4.2"
+                "sha256:5c0db86b698e8f170ba4582a492248919255fcd4c79b1ee64ace34301fb589a1",
+                "sha256:7979331bfcba207414f5e1263b5a0f8f521d0f457318836a7355531ed1a4c7d8"
+            ],
+            "markers": "python_version >= '3.5'",
+            "version": "==5.4.3"
         },
         "pytest-cov": {
             "hashes": [
-                "sha256:b6a814b8ed6247bd81ff47f038511b57fe1ce7f4cc25b9106f1a4b106f1d9322",
-                "sha256:c87dfd8465d865655a8213859f1b4749b43448b5fae465cb981e16d52a811424"
-            ],
-            "index": "pypi",
-            "version": "==2.9.0"
+                "sha256:1a629dc9f48e53512fcbfda6b07de490c374b0c83c55ff7a1720b3fccff0ac87",
+                "sha256:6e6d18092dce6fad667cd7020deed816f858ad3b49d5b5e2b1cc1c97a4dba65c"
+            ],
+            "index": "pypi",
+            "version": "==2.10.0"
         },
         "python-dateutil": {
             "hashes": [
                 "sha256:73ebfe9dbf22e832286dafa60473e4cd239f8592f699aa5adaf10050e6e1823c",
                 "sha256:75bb3f31ea686f1197762692a9ee6a7550b59fc6ca3a1f4b5d7e32fb98e2da2a"
             ],
-            "markers": "python_version >= '2.7' and python_version not in '3.0, 3.1, 3.2, 3.3'",
+            "markers": "python_version >= '2.7' and python_version not in '3.0, 3.1, 3.2'",
             "version": "==2.8.1"
         },
         "pytz": {
@@ -1811,7 +1842,7 @@
                 "sha256:f9d7e742fb0196992477415bb34366c12e9bb9a0699b8b3f221ff93b213d7bec",
                 "sha256:faee2604f279d31312bc455f3d024f160b6168b9c1dde22bf62d8c88a4deca8e"
             ],
-            "markers": "python_version >= '2.7' and python_version not in '3.0, 3.1, 3.2, 3.3'",
+            "markers": "python_version >= '2.7' and python_version not in '3.0, 3.1, 3.2'",
             "version": "==19.0.1"
         },
         "qtconsole": {
@@ -1830,29 +1861,29 @@
         },
         "regex": {
             "hashes": [
-                "sha256:1386e75c9d1574f6aa2e4eb5355374c8e55f9aac97e224a8a5a6abded0f9c927",
-                "sha256:27ff7325b297fb6e5ebb70d10437592433601c423f5acf86e5bc1ee2919b9561",
-                "sha256:329ba35d711e3428db6b45a53b1b13a0a8ba07cbbcf10bbed291a7da45f106c3",
-                "sha256:3a9394197664e35566242686d84dfd264c07b20f93514e2e09d3c2b3ffdf78fe",
-                "sha256:51f17abbe973c7673a61863516bdc9c0ef467407a940f39501e786a07406699c",
-                "sha256:579ea215c81d18da550b62ff97ee187b99f1b135fd894a13451e00986a080cad",
-                "sha256:70c14743320a68c5dac7fc5a0f685be63bc2024b062fe2aaccc4acc3d01b14a1",
-                "sha256:7e61be8a2900897803c293247ef87366d5df86bf701083b6c43119c7c6c99108",
-                "sha256:8044d1c085d49673aadb3d7dc20ef5cb5b030c7a4fa253a593dda2eab3059929",
-                "sha256:89d76ce33d3266173f5be80bd4efcbd5196cafc34100fdab814f9b228dee0fa4",
-                "sha256:99568f00f7bf820c620f01721485cad230f3fb28f57d8fbf4a7967ec2e446994",
-                "sha256:a7c37f048ec3920783abab99f8f4036561a174f1314302ccfa4e9ad31cb00eb4",
-                "sha256:c2062c7d470751b648f1cacc3f54460aebfc261285f14bc6da49c6943bd48bdd",
-                "sha256:c9bce6e006fbe771a02bda468ec40ffccbf954803b470a0345ad39c603402577",
-                "sha256:ce367d21f33e23a84fb83a641b3834dd7dd8e9318ad8ff677fbfae5915a239f7",
-                "sha256:ce450ffbfec93821ab1fea94779a8440e10cf63819be6e176eb1973a6017aff5",
-                "sha256:ce5cc53aa9fbbf6712e92c7cf268274eaff30f6bd12a0754e8133d85a8fb0f5f",
-                "sha256:d466967ac8e45244b9dfe302bbe5e3337f8dc4dec8d7d10f5e950d83b140d33a",
-                "sha256:d881c2e657c51d89f02ae4c21d9adbef76b8325fe4d5cf0e9ad62f850f3a98fd",
-                "sha256:e565569fc28e3ba3e475ec344d87ed3cd8ba2d575335359749298a0899fe122e",
-                "sha256:ea55b80eb0d1c3f1d8d784264a6764f931e172480a2f1868f2536444c5f01e01"
-            ],
-            "version": "==2020.5.14"
+                "sha256:08997a37b221a3e27d68ffb601e45abfb0093d39ee770e4257bd2f5115e8cb0a",
+                "sha256:112e34adf95e45158c597feea65d06a8124898bdeac975c9087fe71b572bd938",
+                "sha256:1700419d8a18c26ff396b3b06ace315b5f2a6e780dad387e4c48717a12a22c29",
+                "sha256:2f6f211633ee8d3f7706953e9d3edc7ce63a1d6aad0be5dcee1ece127eea13ae",
+                "sha256:52e1b4bef02f4040b2fd547357a170fc1146e60ab310cdbdd098db86e929b387",
+                "sha256:55b4c25cbb3b29f8d5e63aeed27b49fa0f8476b0d4e1b3171d85db891938cc3a",
+                "sha256:5aaa5928b039ae440d775acea11d01e42ff26e1561c0ffcd3d805750973c6baf",
+                "sha256:654cb773b2792e50151f0e22be0f2b6e1c3a04c5328ff1d9d59c0398d37ef610",
+                "sha256:690f858d9a94d903cf5cada62ce069b5d93b313d7d05456dbcd99420856562d9",
+                "sha256:6ad8663c17db4c5ef438141f99e291c4d4edfeaacc0ce28b5bba2b0bf273d9b5",
+                "sha256:89cda1a5d3e33ec9e231ece7307afc101b5217523d55ef4dc7fb2abd6de71ba3",
+                "sha256:92d8a043a4241a710c1cf7593f5577fbb832cf6c3a00ff3fc1ff2052aff5dd89",
+                "sha256:95fa7726d073c87141f7bbfb04c284901f8328e2d430eeb71b8ffdd5742a5ded",
+                "sha256:97712e0d0af05febd8ab63d2ef0ab2d0cd9deddf4476f7aa153f76feef4b2754",
+                "sha256:b2ba0f78b3ef375114856cbdaa30559914d081c416b431f2437f83ce4f8b7f2f",
+                "sha256:bae83f2a56ab30d5353b47f9b2a33e4aac4de9401fb582b55c42b132a8ac3868",
+                "sha256:c78e66a922de1c95a208e4ec02e2e5cf0bb83a36ceececc10a72841e53fbf2bd",
+                "sha256:cf59bbf282b627130f5ba68b7fa3abdb96372b24b66bdf72a4920e8153fc7910",
+                "sha256:e3cdc9423808f7e1bb9c2e0bdb1c9dc37b0607b30d646ff6faf0d4e41ee8fee3",
+                "sha256:e9b64e609d37438f7d6e68c2546d2cb8062f3adb27e6336bc129b51be20773ac",
+                "sha256:fbff901c54c22425a5b809b914a3bfaf4b9570eee0e5ce8186ac71eb2025191c"
+            ],
+            "version": "==2020.6.8"
         },
         "requests": {
             "hashes": [
@@ -1874,7 +1905,7 @@
                 "sha256:30639c035cdb23534cd4aa2dd52c3bf48f06e5f4a941509c8bafd8ce11080259",
                 "sha256:8b74bedcbbbaca38ff6d7491d76f2b06b3592611af620f8426e82dddb04a5ced"
             ],
-            "markers": "python_version >= '2.7' and python_version not in '3.0, 3.1, 3.2, 3.3'",
+            "markers": "python_version >= '2.7' and python_version not in '3.0, 3.1, 3.2'",
             "version": "==1.15.0"
         },
         "snakeviz": {
@@ -1894,18 +1925,18 @@
         },
         "sortedcontainers": {
             "hashes": [
-                "sha256:974e9a32f56b17c1bac2aebd9dcf197f3eb9cd30553c5852a3187ad162e1a03a",
-                "sha256:d9e96492dd51fae31e60837736b38fe42a187b5404c16606ff7ee7cd582d4c60"
-            ],
-            "version": "==2.1.0"
+                "sha256:4e73a757831fc3ca4de2859c422564239a31d8213d09a2a666e375807034d2ba",
+                "sha256:c633ebde8580f241f274c1f8994a665c0e54a17724fecd0cae2f079e09c36d3f"
+            ],
+            "version": "==2.2.2"
         },
         "sphinx": {
             "hashes": [
-                "sha256:779a519adbd3a70fc7c468af08c5e74829868b0a5b34587b33340e010291856c",
-                "sha256:ea64df287958ee5aac46be7ac2b7277305b0381d213728c3a49d8bb9b8415807"
-            ],
-            "index": "pypi",
-            "version": "==3.0.4"
+                "sha256:74fbead182a611ce1444f50218a1c5fc70b6cc547f64948f5182fb30a2a20258",
+                "sha256:97c9e3bcce2f61d9f5edf131299ee9d1219630598d9f9a8791459a4d9e815be5"
+            ],
+            "index": "pypi",
+            "version": "==3.1.1"
         },
         "sphinxcontrib-applehelp": {
             "hashes": [
@@ -1994,11 +2025,11 @@
         },
         "tox": {
             "hashes": [
-                "sha256:322dfdf007d7d53323f767badcb068a5cfa7c44d8aabb698d131b28cf44e62c4",
-                "sha256:8c9ad9b48659d291c5bc78bcabaa4d680d627687154b812fa52baedaa94f9f83"
-            ],
-            "index": "pypi",
-            "version": "==3.15.1"
+                "sha256:50a188b8e17580c1fb931f494a754e6507d4185f54fb18aca5ba3e12d2ffd55e",
+                "sha256:c696d36cd7c6a28ada2da780400e44851b20ee19ef08cfe73344a1dcebbbe9f3"
+            ],
+            "index": "pypi",
+            "version": "==3.15.2"
         },
         "traitlets": {
             "hashes": [
@@ -2041,21 +2072,13 @@
             "markers": "python_version >= '2.7' and python_version not in '3.0, 3.1, 3.2, 3.3, 3.4' and python_version < '4'",
             "version": "==1.25.9"
         },
-        "v": {
-            "hashes": [
-                "sha256:2d5a8f79a36aaebe62ef2c7068e3ec7f86656078202edabfdbf74715dc822d36",
-                "sha256:cd6b6b20b4a611f209c88bcdfb7211321f85662efb2bdd53a7b40314d0a84618"
-            ],
-            "index": "pypi",
-            "version": "==0.0.0"
-        },
         "virtualenv": {
             "hashes": [
-                "sha256:a116629d4e7f4d03433b8afa27f43deba09d48bc48f5ecefa4f015a178efb6cf",
-                "sha256:a730548b27366c5e6cbdf6f97406d861cccece2e22275e8e1a757aeff5e00c70"
-            ],
-            "markers": "python_version >= '2.7' and python_version not in '3.0, 3.1, 3.2, 3.3'",
-            "version": "==20.0.21"
+                "sha256:5102fbf1ec57e80671ef40ed98a84e980a71194cedf30c87c2b25c3a9e0b0107",
+                "sha256:ccfb8e1e05a1174f7bd4c163700277ba730496094fe1a58bea9d4ac140a207c8"
+            ],
+            "markers": "python_version >= '2.7' and python_version not in '3.0, 3.1, 3.2, 3.3'",
+            "version": "==20.0.23"
         },
         "visidata": {
             "hashes": [
@@ -2066,10 +2089,10 @@
         },
         "wcwidth": {
             "hashes": [
-                "sha256:3de2e41158cb650b91f9654cbf9a3e053cee0719c9df4ddc11e4b568669e9829",
-                "sha256:b651b6b081476420e4e9ae61239ac4c1b49d0c5ace42b2e81dc2ff49ed50c566"
-            ],
-            "version": "==0.2.2"
+                "sha256:79375666b9954d4a1a10739315816324c3e73110af9d0e102d906fdb0aec009f",
+                "sha256:8c6b5b6ee1360b842645f336d9e5d68c55817c26d3050f46b235ef2bc650e48f"
+            ],
+            "version": "==0.2.4"
         },
         "webencodings": {
             "hashes": [
