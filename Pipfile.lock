--- conflicted
+++ resolved
@@ -970,10 +970,10 @@
         },
         "click": {
             "hashes": [
-                "sha256:482f552f2d5452b9eeffc44165e8b790dd53f75bcce099a812b65e0357e860e2",
-                "sha256:91eb2c43db0254aaf3b14a3c4e0db914a900aa09bbc33c6e87ede4a8f7c969dc"
-            ],
-            "version": "==7.1"
+                "sha256:8a18b4ea89d8820c5d0c7da8a64b2c324b4dabb695804dbfea19b9be9d88c0cc",
+                "sha256:e345d143d80bf5ee7534056164e5e112ea5e22716bbb1ce727941f4c8b471b9a"
+            ],
+            "version": "==7.1.1"
         },
         "coverage": {
             "hashes": [
@@ -1766,17 +1766,10 @@
         },
         "virtualenv": {
             "hashes": [
-<<<<<<< HEAD
-                "sha256:0c04c7e8e0314470b4c2b43740ff68be1c62bb3fdef8309341ff1daea60d49d1",
-                "sha256:1f0369d068d9761b5c1ed7b44dad1ec124727eb10bc7f4aaefbba0cdca3bd924"
-            ],
-            "version": "==20.0.8"
-=======
                 "sha256:5eba85dfa176fde0425b9b3042ed83f05a1b6309a616b8a3e2a9a94f4bfa27b7",
                 "sha256:99f131be2f90ff2a8fd711261a27845b6c50fc008bef815e710c7fa844eb1467"
             ],
             "version": "==20.0.9"
->>>>>>> 1fcd8bf3
         },
         "visidata": {
             "hashes": [
