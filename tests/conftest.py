import csv
from argparse import Namespace
from dataclasses import dataclass
from pathlib import Path
from random import shuffle
from shutil import rmtree
from types import SimpleNamespace
from typing import List, Tuple, Dict
import warnings

import numpy as np
import pytest
from _pytest.fixtures import SubRequest
from aislib.misc_utils import ensure_path_exists
from torch import cuda
from torch import nn
from torch.utils.data import DataLoader

from human_origins_supervised import train
from human_origins_supervised.data_load import datasets
from human_origins_supervised.models.extra_inputs_module import (
    set_up_and_save_embeddings_dict,
)
from human_origins_supervised.train import Config, get_model
from human_origins_supervised.train_utils.utils import configure_root_logger
from human_origins_supervised.train_utils.utils import get_run_folder

np.random.seed(0)


def pytest_addoption(parser):
    parser.addoption("--keep_outputs", action="store_true")
    parser.addoption(
        "--num_samples_per_class",
        type=int,
        default=1000,
        help="Number of samples per class.",
    )
    parser.addoption(
        "--num_snps", type=int, default=1000, help="Number of SNPs per sample."
    )


def pytest_generate_tests(metafunc):
    # This is called for every test. Only get/set command line arguments
    # if the argument is specified in the list of test "fixturenames".
    option_value = metafunc.config.option.keep_outputs
    if "keep_outputs" in metafunc.fixturenames and option_value is not None:
        metafunc.parametrize("keep_outputs", [option_value])


@pytest.fixture(scope="session")
def parse_test_cl_args(request):
    n_per_class = request.config.getoption("--num_samples_per_class")
    num_snps = request.config.getoption("--num_snps")

    parsed_args = {"n_per_class": n_per_class, "n_snps": num_snps}

    return parsed_args


@pytest.fixture
def args_config():
    test_cl_args = SimpleNamespace(
        **{
            "act_classes": None,
            "b1": 0.9,
            "b2": 0.999,
            "batch_size": 64,
            "channel_exp_base": 5,
            "checkpoint_interval": 100,
            "extra_con_columns": [],
            "custom_lib": None,
            "data_source": "REPLACE_ME",
            "device": "cuda:0" if cuda.is_available() else "cpu",
            "dilation_factor": 1,
            "down_stride": 4,
            "extra_cat_columns": [],
            "fc_repr_dim": 64,
            "fc_task_dim": 32,
            "fc_do": 0.0,
            "first_kernel_expansion": 1,
            "first_stride_expansion": 1,
            "first_channel_expansion": 1,
            "get_acts": True,
            "gpu_num": "0",
            "kernel_width": 12,
            "label_file": "REPLACE_ME",
            "l1": 0.0,
            "lr": 1e-2,
            "lr_lb": 1e-5,
            "lr_schedule": "plateau",
            "memory_dataset": False,
            "model_type": "cnn",
            "multi_gpu": False,
            "n_cpu": 8,
            "n_epochs": 5,
            "na_augment_perc": 0.05,
            "na_augment_prob": 0.20,
            "optimizer": "adamw",
            "plot_skip_steps": 50,
            "rb_do": 0.0,
            "resblocks": None,
            "run_name": "test_run",
            "sa": False,
            "sample_interval": 100,
            "target_cat_columns": ["Origin"],
            "target_con_columns": [],
            "target_width": 1000,
            "valid_size": 0.05,
            "warmup_steps": 25,
            "wd": 0.00,
            "weighted_sampling_column": None,
        }
    )

    return test_cl_args


@pytest.fixture(scope="module")
def create_test_data(request, tmp_path_factory, parse_test_cl_args) -> "TestDataConfig":
    c = _create_test_data_config(request, tmp_path_factory, parse_test_cl_args)

    fieldnames = ["ID", "Origin", "Height", "OriginExtraCol", "ExtraTarget"]

    label_file_handle, label_file_writer = _set_up_label_file_writing(
        path=c.scoped_tmp_path, fieldnames=fieldnames
    )

    array_outfolder = _set_up_test_data_array_outpath(c.scoped_tmp_path)

    for cls, snp_row_idx in c.target_classes.items():
        for sample_idx in range(c.n_per_class):

            sample_outpath = array_outfolder / f"{sample_idx}_{cls}"

            num_active_snps_in_sample = _save_test_array_to_disk(
                test_data_config=c,
                active_snp_row_idx=snp_row_idx,
                sample_outpath=sample_outpath,
            )

            label_line_base = _set_up_label_line_dict(
                sample_name=sample_outpath.name, fieldnames=fieldnames
            )

            label_line_dict = _get_current_test_label_values(
                values_dict=label_line_base,
                num_active_snps=num_active_snps_in_sample,
                cur_class=cls,
            )
            label_file_writer.writerow(label_line_dict)

    label_file_handle.close()

    write_test_data_snp_file(c.scoped_tmp_path, c.n_snps)

    if c.request_params.get("split_to_test", False):
        split_test_array_folder(c.scoped_tmp_path)

    return c


@dataclass
class TestDataConfig:
    request_params: Dict
    task_type: str
    scoped_tmp_path: Path
    target_classes: Dict[str, int]
    n_per_class: int
    n_snps: int


def _create_test_data_config(
    create_test_data_fixture_request: SubRequest, tmp_path_factory, parsed_test_cl_args
):

    request_params = create_test_data_fixture_request.param
    task_type = request_params["task_type"]
    scoped_tmp_path = tmp_path_factory.mktemp(task_type)

    target_classes = {"Asia": 0, "Europe": 1}
    if task_type != "binary":
        target_classes["Africa"] = 2

    config = TestDataConfig(
        request_params=request_params,
        task_type=task_type,
        scoped_tmp_path=scoped_tmp_path,
        target_classes=target_classes,
        n_per_class=parsed_test_cl_args["n_per_class"],
        n_snps=parsed_test_cl_args["n_snps"],
    )

    return config


def _set_up_label_file_writing(path: Path, fieldnames: List[str]):
    label_file = str(path / "labels.csv")

    label_file_handle = open(str(label_file), "w")

    writer = csv.DictWriter(f=label_file_handle, fieldnames=fieldnames, delimiter=",")
    writer.writeheader()

    return label_file_handle, writer


def _set_up_label_line_dict(sample_name: str, fieldnames: List[str]):
    label_line_dict = {k: None for k in fieldnames}
    assert "ID" in label_line_dict.keys()
    label_line_dict["ID"] = sample_name
    return label_line_dict


def _get_current_test_label_values(values_dict, num_active_snps: List, cur_class: str):
    class_base_heights = {"Asia": 120, "Europe": 140, "Africa": 160}
    cur_base_height = class_base_heights[cur_class]

    added_height = 5 * len(num_active_snps)
    noise = np.random.randn()

    height_value = cur_base_height + added_height + noise
    values_dict["Height"] = height_value
    values_dict["ExtraTarget"] = height_value - 50

    values_dict["Origin"] = cur_class
    values_dict["OriginExtraCol"] = cur_class

    return values_dict


def _save_test_array_to_disk(
    test_data_config: TestDataConfig, active_snp_row_idx, sample_outpath: Path
):
    c = test_data_config

    base_array, snp_idxs_candidates = _set_up_base_test_array(c.n_snps)

    cur_test_array, snps_this_sample = _create_test_array(
        test_task=c.task_type,
        base_array=base_array,
        snp_idxs_candidates=snp_idxs_candidates,
        snp_row_idx=active_snp_row_idx,
    )

    np.save(str(sample_outpath), cur_test_array)

    return snps_this_sample


def _set_up_base_test_array(n_snps: int) -> Tuple[np.ndarray, np.ndarray]:
    # create random one hot array
    base_array = np.eye(4)[np.random.choice(4, n_snps)].T
    # set up 10 candidates
    step_size = n_snps // 10
    snp_idxs_candidates = np.array(range(50, n_snps, step_size))

    return base_array, snp_idxs_candidates


def _create_test_array(
    test_task: str,
    base_array: np.ndarray,
    snp_idxs_candidates: np.ndarray,
    snp_row_idx: int,
) -> Tuple[np.ndarray, List[int]]:
    """
    """
    # make samples have missing for chosen, otherwise might have alleles chosen
    # below by random, without having the phenotype
    base_array[:, snp_idxs_candidates] = 0
    base_array[3, snp_idxs_candidates] = 1

    lower_bound, upper_bound = 4, 11  # between 4 and 10 snps

    np.random.shuffle(snp_idxs_candidates)
    num_snps_this_sample = np.random.randint(lower_bound, upper_bound)
    snp_idxs = sorted(snp_idxs_candidates[:num_snps_this_sample])

    base_array[:, snp_idxs] = 0
    base_array[snp_row_idx, snp_idxs] = 1

    base_array = base_array.astype(np.uint8)
    return base_array, snp_idxs


def _set_up_test_data_array_outpath(base_folder: Path) -> Path:
    array_folder = base_folder / "test_arrays"
    if not array_folder.exists():
        array_folder.mkdir()

    return array_folder


def write_test_data_snp_file(base_folder: Path, n_snps: int) -> None:
    snp_file = base_folder / "test_snps.bim"
    base_snp_string_list = ["1", "REPLACE_W_IDX", "0.1", "10", "A", "T"]

    with open(str(snp_file), "w") as snpfile:
        for snp_idx in range(n_snps):
            cur_snp_list = base_snp_string_list[:]
            cur_snp_list[1] = str(snp_idx)

            cur_snp_string = "\t".join(cur_snp_list)
            snpfile.write(cur_snp_string + "\n")


def split_test_array_folder(test_folder: Path) -> None:
    test_array_test_set_folder = test_folder / "test_arrays_test_set"
    test_array_test_set_folder.mkdir()

    all_arrays = [i for i in (test_folder / "test_arrays").iterdir()]
    shuffle(all_arrays)

    test_arrays_test_set = all_arrays[:200]
    for array_file in test_arrays_test_set:
        array_file.replace(test_array_test_set_folder / array_file.name)


@pytest.fixture()
def create_test_cl_args(request, args_config, create_test_data):
    c = create_test_data
    test_path = c.scoped_tmp_path

    n_snps = request.config.getoption("--num_snps")

    args_config.data_source = str(test_path / "test_arrays")
    args_config.snp_file = str(test_path / "test_snps.bim")
    args_config.model_task = c.task_type
    args_config.label_file = str(test_path / "labels.csv")

    args_config.target_width = n_snps

    # If tests need to have their own config different from the base defined above,
    # only supporting custom_cl_args hardcoded for now
    if hasattr(request, "param"):
        assert "custom_cl_args" in request.param.keys()
        custom_cl_args = request.param["custom_cl_args"]
        for k, v in custom_cl_args.items():
            setattr(args_config, k, v)

    # This is done after in case tests modify run_name
    args_config.run_name += (
        "_" + args_config.model_type + "_" + c.request_params["task_type"]
    )

    configure_root_logger(run_name=args_config.run_name)

    return args_config


@pytest.fixture()
def create_test_model(create_test_cl_args, create_test_datasets):
    cl_args = create_test_cl_args
    train_dataset, _ = create_test_datasets

    run_folder = get_run_folder(cl_args.run_name)

    embedding_dict = set_up_and_save_embeddings_dict(
        embedding_columns=cl_args.extra_cat_columns,
        labels_dict=train_dataset.labels_dict,
        run_folder=run_folder,
    )

    model = get_model(
        cl_args=cl_args,
        num_classes=train_dataset.num_classes,
        embedding_dict=embedding_dict,
    )

    return model


def cleanup(run_path):
    rmtree(run_path)


@pytest.fixture()
def create_test_datasets(create_test_data, create_test_cl_args):
    c = create_test_data

    cl_args = create_test_cl_args
    cl_args.data_source = str(c.scoped_tmp_path / "test_arrays")

    run_path = Path(f"runs/{cl_args.run_name}/")

    # TODO: Use better logic here, to do the cleanup. Should not be in this fixture.
    if run_path.exists():
        cleanup(run_path)

    ensure_path_exists(run_path, is_folder=True)

    train_dataset, valid_dataset = datasets.set_up_datasets(cl_args)

    return train_dataset, valid_dataset


@pytest.fixture()
def create_test_dloaders(create_test_cl_args, create_test_datasets):
    cl_args = create_test_cl_args
    train_dataset, valid_dataset = create_test_datasets

    train_dloader = DataLoader(
        train_dataset, batch_size=cl_args.batch_size, shuffle=True
    )

    valid_dloader = DataLoader(
        valid_dataset, batch_size=cl_args.batch_size, shuffle=False
    )

    return train_dloader, valid_dloader, train_dataset, valid_dataset


def create_test_optimizer(
    cl_args: Namespace,
    model: nn.Module,
    target_columns: Dict[str, List[str]],
    criterions,
):

    """
    TODO: Refactor loss module construction out of this function.
    """

    loss_module = train._get_loss_callable(
        target_columns=target_columns, criterions=criterions, device=cl_args.device
    )

    optimizer = train.get_optimizer(
        model=model, loss_callable=loss_module, cl_args=cl_args
    )

    return optimizer, loss_module


@dataclass
class ModelTestConfig:
    iteration: int
    run_path: Path
    last_sample_folders: Dict[str, Path]
    activations_path: Dict[str, Path]
    masked_activations_path: Dict[str, Path]


@pytest.fixture()
def prep_modelling_test_configs(
    create_test_data,
    create_test_cl_args,
    create_test_dloaders,
    create_test_model,
    create_test_datasets,
) -> Tuple[Config, ModelTestConfig]:
    """
    Note that the fixtures used in this fixture get indirectly parametrized by
    test_classification and test_regression.
    """
    cl_args = create_test_cl_args
    train_loader, valid_loader, train_dataset, valid_dataset = create_test_dloaders
    model = create_test_model

    optimizer = create_test_optimizer
    criterions = train._get_criterions(
        target_columns=train_dataset.target_columns, model_type=cl_args.model_type
    )
    metrics = train._get_default_metrics(
        target_transformers=train_dataset.target_transformers
    )
    metrics = _patch_metrics(metrics=metrics)

    optimizer, loss_module = create_test_optimizer(
        cl_args=cl_args,
        model=model,
        target_columns=train_dataset.target_columns,
        criterions=criterions,
    )

    train_dataset, valid_dataset = create_test_datasets

    train._log_num_params(model=model)

    config = Config(
        cl_args=cl_args,
        train_loader=train_loader,
        valid_loader=valid_loader,
        valid_dataset=valid_dataset,
        model=model,
        optimizer=optimizer,
        criterions=criterions,
<<<<<<< HEAD
        loss_function=loss_module,
=======
        metrics=metrics,
>>>>>>> be572302
        labels_dict=train_dataset.labels_dict,
        target_transformers=train_dataset.target_transformers,
        target_columns=train_dataset.target_columns,
        data_width=train_dataset.data_width,
        writer=train.get_summary_writer(run_folder=Path("runs", cl_args.run_name)),
        custom_hooks=None,
    )

    test_config = _get_cur_modelling_test_config(
        train_loader=train_loader, cl_args=cl_args
    )

    return config, test_config


def _patch_metrics(metrics):
    warnings.warn(
        "This function will soon be deprecated as conftest will need to "
        "create its own metrics when train.py default metrics will be "
        "minimal.",
        category=DeprecationWarning,
    )
    for type_ in ("cat", "con"):
        for metric_record in metrics[type_]:
            metric_record.only_val = False
    return metrics


def _get_cur_modelling_test_config(
    train_loader: DataLoader, cl_args: Namespace
) -> ModelTestConfig:

    last_iter = len(train_loader) * cl_args.n_epochs
    run_path = Path(f"runs/{cl_args.run_name}/")

    target_columns = cl_args.target_cat_columns + cl_args.target_con_columns
    last_sample_folders = _get_all_last_sample_folders(
        target_columns=target_columns, run_path=run_path, iteration=last_iter
    )

    gen = last_sample_folders.items
    activations_path = {k: folder / "top_acts.npy" for k, folder in gen()}
    masked_activations_path = {k: folder / "top_acts_masked.npy" for k, folder in gen()}

    test_config = ModelTestConfig(
        iteration=last_iter,
        run_path=run_path,
        last_sample_folders=last_sample_folders,
        activations_path=activations_path,
        masked_activations_path=masked_activations_path,
    )

    return test_config


def _get_all_last_sample_folders(
    target_columns: List[str], run_path: Path, iteration: int
) -> Dict[str, Path]:
    sample_folders = {}
    for col in target_columns:
        sample_folders[col] = _get_test_sample_folder(
            run_path=run_path, iteration=iteration, column_name=col
        )

    return sample_folders


def _get_test_sample_folder(run_path: Path, iteration: int, column_name: str) -> Path:
    sample_folder = run_path / f"results/{column_name}/samples/{iteration}"

    return sample_folder<|MERGE_RESOLUTION|>--- conflicted
+++ resolved
@@ -487,11 +487,8 @@
         model=model,
         optimizer=optimizer,
         criterions=criterions,
-<<<<<<< HEAD
         loss_function=loss_module,
-=======
         metrics=metrics,
->>>>>>> be572302
         labels_dict=train_dataset.labels_dict,
         target_transformers=train_dataset.target_transformers,
         target_columns=train_dataset.target_columns,
