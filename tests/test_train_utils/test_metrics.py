from copy import deepcopy
from math import isclose

import pytest
import torch
from sklearn.preprocessing import StandardScaler, LabelEncoder

from human_origins_supervised import train
from human_origins_supervised.train_utils import metrics


def test_calculate_batch_metrics():
    test_kwargs = get_calculate_batch_metrics_data_test_kwargs()
    test_batch_metrics = metrics.calculate_batch_metrics(**test_kwargs)

    assert test_batch_metrics["Origin"]["Origin_mcc"] == 1.0
    assert test_batch_metrics["Origin"]["Origin_loss"] == 0.0

    assert test_batch_metrics["BMI"]["BMI_r2"] == 1.0
    assert test_batch_metrics["BMI"]["BMI_rmse"] == 0.0
    # sometimes slight numerical instability with scipy pearsonr
    assert isclose(test_batch_metrics["BMI"]["BMI_pcc"], 1.0)
    assert test_batch_metrics["BMI"]["BMI_loss"] == 0.0

    assert test_batch_metrics["Height"]["Height_r2"] < 0
    assert test_batch_metrics["Height"]["Height_rmse"] > 0.0
    assert isclose(test_batch_metrics["Height"]["Height_pcc"], -1.0)
    assert test_batch_metrics["Height"]["Height_loss"] == 1.0


def get_calculate_batch_metrics_data_test_kwargs():
    target_columns = {"cat": ["Origin"], "con": ["BMI", "Height"]}

    standard_scaler_fit_arr = [[0.0], [1.0], [2.0]]

    losses = {
        "Origin": torch.tensor(0.0),
        "BMI": torch.tensor(0.0),
        "Height": torch.tensor(1.0),
    }

    outputs = {
        "Origin": torch.tensor([[1, 0, 0], [0, 1, 0], [0, 0, 1]]),
        "BMI": torch.tensor([1.0, 2.0, 3.0]).unsqueeze(1),
        "Height": torch.tensor([1.0, 2.0, 3.0]).unsqueeze(1),
    }

    labels = {
        "Origin": torch.tensor([0, 1, 2]).unsqueeze(1),
        "BMI": torch.tensor([1.0, 2.0, 3.0]).unsqueeze(1),
        "Height": torch.tensor([-1.0, -2.0, -3.0]).unsqueeze(1),
    }

    target_transformers = {
        "Origin": LabelEncoder().fit([1, 2, 3]),
        "BMI": StandardScaler().fit(standard_scaler_fit_arr),
        "Height": StandardScaler().fit(standard_scaler_fit_arr),
    }
    metrics = train._get_default_metrics(target_transformers=target_transformers)

    batch_metrics_function_kwargs = {
        "target_columns": target_columns,
        "losses": losses,
        "outputs": outputs,
        "labels": labels,
        "mode": "val",
        "metric_record_dict": metrics,
    }

    return batch_metrics_function_kwargs


def test_calculate_losses_good():
    """
    Note that CrossEntropy applies LogSoftmax() before calculating the NLLLoss().

    We expect the the CrossEntropyLosses to be around 0.9048

        >>> loss = torch.nn.CrossEntropyLoss()
        >>> input_ = torch.zeros(1, 5)
        >>> input_[0, 0] = 1
        >>> target = torch.zeros(1, dtype=torch.long)
        >>> loss(input_, target)
        tensor(0.9048)
    """

    common_values = torch.tensor([0, 1, 2, 3, 4], dtype=torch.int64)
    test_criterions, test_labels, test_outputs = set_up_calculate_losses_data(
        label_values=common_values, output_values=common_values
    )

    perfect_pred_loss = metrics.calculate_losses(
        criterions=test_criterions, labels=test_labels, outputs=test_outputs
    )

    assert perfect_pred_loss["Height"].item() == 0.0
    assert perfect_pred_loss["BMI"].item() == 0.0

    assert 0.904 < perfect_pred_loss["Origin"].item() < 0.905
    assert 0.904 < perfect_pred_loss["HairColor"].item() < 0.905


def test_calculate_losses_bad():

    # diff of 2 between each pair, RMSE expected to be 4.0
    label_values = torch.tensor([0, 1, 2, 3, 4], dtype=torch.int64)
    output_values = torch.tensor([2, 3, 4, 5, 6], dtype=torch.int64)
    test_criterions, test_labels, test_outputs = set_up_calculate_losses_data(
        label_values=label_values, output_values=output_values
    )

    bad_pred_loss = metrics.calculate_losses(
        criterions=test_criterions, labels=test_labels, outputs=test_outputs
    )

    expected_rmse = 4.0
    assert bad_pred_loss["Height"].item() == expected_rmse
    assert bad_pred_loss["BMI"].item() == expected_rmse

    # check that the loss is more than upper bound (0.905) in perfect case
    perfect_upper_bound = 0.905
    assert bad_pred_loss["Origin"].item() > perfect_upper_bound
    assert bad_pred_loss["HairColor"].item() > perfect_upper_bound


def set_up_calculate_losses_data(
    label_values: torch.Tensor, output_values: torch.Tensor
):
    test_target_columns_dict = {
        "con": ["Height", "BMI"],
        "cat": ["Origin", "HairColor"],
    }

    def generate_base_dict(values: torch.Tensor):

        base_dict = {
            "Height": deepcopy(values).to(dtype=torch.float32),
            "BMI": deepcopy(values).to(dtype=torch.float32),
            "Origin": deepcopy(values),
            "HairColor": deepcopy(values),
        }

        return base_dict

    test_criterions = train._get_criterions(
        target_columns=test_target_columns_dict, model_type="cnn"
    )
    test_labels = generate_base_dict(values=label_values)

    test_outputs = generate_base_dict(output_values)

    one_hot = torch.nn.functional.one_hot
    test_outputs["Origin"] = one_hot(test_outputs["Origin"])
    test_outputs["Origin"] = test_outputs["Origin"].to(dtype=torch.float32)

    test_outputs["HairColor"] = one_hot(test_outputs["HairColor"])
    test_outputs["HairColor"] = test_outputs["HairColor"].to(dtype=torch.float32)

    return test_criterions, test_labels, test_outputs


def test_aggregate_losses():
    # expected average of [0,1,2,3,4] = 2.0
    losses_dict = {str(i): torch.tensor(i, dtype=torch.float32) for i in range(5)}

    test_aggregated_losses = metrics.aggregate_losses(losses_dict)
    assert test_aggregated_losses.item() == 2.0


@pytest.fixture()
def get_l1_test_model():
    class TestModel(torch.nn.Module):
        def __init__(self):
            super().__init__()

            self.fc_1 = torch.nn.Linear(10, 1)
            self.l1_penalized_weights = self.fc_1.weight

        def forward(self, x):
            return x

    return TestModel()


def test_get_extra_loss_term_functions_pass(get_l1_test_model):

    test_model = get_l1_test_model

    extra_loss_functions_with_l1 = metrics.get_extra_loss_term_functions(
        model=test_model, l1_weight=1.0
    )
    assert len(extra_loss_functions_with_l1) == 1


<<<<<<< HEAD
    test_best_performance = metrics.get_best_overall_performance(
        val_metrics_files=test_dict, target_columns=test_target_columns
    )
    assert math.isclose(0.466666, test_best_performance, rel_tol=1e-5)
=======
def test_get_extra_loss_term_functions_fail(get_l1_test_model):
>>>>>>> c4102974

    test_model = get_l1_test_model
    delattr(test_model, "l1_penalized_weights")

    with pytest.raises(AttributeError):
        metrics.get_extra_loss_term_functions(model=test_model, l1_weight=1.0)


def test_l1_extra_loss(get_l1_test_model):
    test_model = get_l1_test_model

    torch.nn.init.ones_(test_model.fc_1.weight)
    extra_loss_functions_with_l1 = metrics.get_extra_loss_term_functions(
        model=test_model, l1_weight=1.0
    )

    l1_loss_func = extra_loss_functions_with_l1[0]
    l1_loss = l1_loss_func()
    assert l1_loss == 10.0

    torch.nn.init.zeros_(test_model.fc_1.weight)
    extra_loss_functions_with_l1 = metrics.get_extra_loss_term_functions(
        model=test_model, l1_weight=1.0
    )

    l1_loss_func = extra_loss_functions_with_l1[0]
    l1_loss = l1_loss_func()
    assert l1_loss == 0.0


def test_add_extra_losses(get_l1_test_model):

    test_model = get_l1_test_model

    torch.nn.init.ones_(test_model.fc_1.weight)
    extra_loss_functions_with_l1 = metrics.get_extra_loss_term_functions(
        model=test_model, l1_weight=1.0
    )
    total_loss = metrics.add_extra_losses(
        total_loss=torch.tensor(0.0), extra_loss_functions=extra_loss_functions_with_l1
    )
    assert total_loss == 10.0

    # test that multiple losses are aggregated correctly
    extra_loss_functions_with_l1_multiple = extra_loss_functions_with_l1 * 3
    total_loss = metrics.add_extra_losses(
        total_loss=torch.tensor(0.0),
        extra_loss_functions=extra_loss_functions_with_l1_multiple,
    )
    assert total_loss == 30.0<|MERGE_RESOLUTION|>--- conflicted
+++ resolved
@@ -192,14 +192,7 @@
     assert len(extra_loss_functions_with_l1) == 1
 
 
-<<<<<<< HEAD
-    test_best_performance = metrics.get_best_overall_performance(
-        val_metrics_files=test_dict, target_columns=test_target_columns
-    )
-    assert math.isclose(0.466666, test_best_performance, rel_tol=1e-5)
-=======
 def test_get_extra_loss_term_functions_fail(get_l1_test_model):
->>>>>>> c4102974
 
     test_model = get_l1_test_model
     delattr(test_model, "l1_penalized_weights")
