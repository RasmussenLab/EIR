import sys
from contextlib import nullcontext
from dataclasses import dataclass
from functools import partial
from pathlib import Path
from typing import (
    Union,
    Tuple,
    List,
    Dict,
    TYPE_CHECKING,
    Callable,
    Iterable,
    Any,
    Sequence,
)

import pandas as pd
import torch
from aislib.misc_utils import ensure_path_exists
from aislib.misc_utils import get_logger
from ignite.engine import Engine
<<<<<<< HEAD
from sklearn.preprocessing import StandardScaler
from torch import nn, autocast
from torch.cuda.amp import GradScaler
=======
from torch import nn
>>>>>>> 3e269beb
from torch.nn.utils import clip_grad_norm_
from torch.optim.optimizer import Optimizer
from torch.utils.data import DataLoader, WeightedRandomSampler
from torch.utils.tensorboard import SummaryWriter

from eir.data_load import data_utils
from eir.data_load import datasets
from eir.data_load.data_augmentation import (
    hook_mix_loss,
    get_mix_data_hook,
)
from eir.data_load.data_utils import Batch, get_train_sampler
from eir.data_load.label_setup import (
    al_all_column_ops,
    al_label_dict,
    al_label_transformers,
    set_up_train_and_valid_tabular_data,
    gather_ids_from_tabular_file,
    gather_ids_from_data_source,
    split_ids,
    TabularFileInfo,
    save_transformer_set,
)
from eir.experiment_io.experiment_io import (
    serialize_experiment,
    get_default_experiment_keys_to_serialize,
    serialize_all_input_transformers,
    serialize_chosen_input_objects,
)
from eir.models import al_fusion_models
from eir.models import model_training_utils
from eir.models.model_setup import get_model, get_default_model_registry_per_input_type
from eir.models.model_training_utils import run_lr_find
from eir.models.tabular.tabular import (
    get_tabular_inputs,
)
from eir.setup import schemas
from eir.setup.config import (
    get_configs,
    Configs,
    get_all_tabular_targets,
)
from eir.setup.input_setup import al_input_objects_as_dict, set_up_inputs_for_training
from eir.setup.output_setup import (
    al_output_objects_as_dict,
    set_up_outputs_for_training,
)
from eir.train_utils import distributed
from eir.train_utils import utils
from eir.train_utils.metrics import (
    calculate_batch_metrics,
    calculate_prediction_losses,
    aggregate_losses,
    add_multi_task_average_metrics,
    get_average_history_filepath,
    get_default_metrics,
    hook_add_l1_loss,
    get_uncertainty_loss_hook,
    add_loss_to_metrics,
)
from eir.train_utils.optimizers import (
    get_optimizer,
    get_optimizer_backward_kwargs,
)
from eir.train_utils.train_handlers import HandlerConfig
from eir.train_utils.train_handlers import configure_trainer
from eir.train_utils.utils import (
    call_hooks_stage_iterable,
)

if TYPE_CHECKING:
    from eir.train_utils.metrics import (
        al_step_metric_dict,
        al_metric_record_dict,
    )

# aliases
al_criteria = Dict[str, Dict[str, Union[nn.CrossEntropyLoss, nn.MSELoss]]]
# these are all after being collated by torch dataloaders
# output name -> target column: value
al_training_labels_target = Dict[str, Dict[str, torch.Tensor]]
al_input_batch = Dict[str, Union[torch.Tensor, Dict[str, torch.Tensor]]]
al_ids = List[str]

al_dataloader_getitem_batch = Tuple[
    al_input_batch,
    al_training_labels_target,
    al_ids,
]

utils.seed_everything()
logger = get_logger(name=__name__, tqdm_compatible=True)


def main():
    torch.backends.cudnn.benchmark = True

    configs = get_configs()

    configs, local_rank = distributed.maybe_initialize_distributed_environment(
        configs=configs
    )

    utils.configure_root_logger(output_folder=configs.global_config.output_folder)

    default_hooks = get_default_hooks(configs=configs)
    default_experiment = get_default_experiment(
        configs=configs,
        hooks=default_hooks,
    )

    run_experiment(experiment=default_experiment)


def run_experiment(experiment: "Experiment") -> None:

    _log_model(model=experiment.model)

    gc = experiment.configs.global_config

    run_folder = utils.get_run_folder(output_folder=gc.output_folder)
    keys_to_serialize = get_default_experiment_keys_to_serialize()
    serialize_experiment(
        experiment=experiment,
        run_folder=run_folder,
        keys_to_serialize=keys_to_serialize,
    )

    train(experiment=experiment)


@dataclass(frozen=True)
class Experiment:
    configs: Configs
    inputs: al_input_objects_as_dict
    outputs: al_output_objects_as_dict
    train_loader: torch.utils.data.DataLoader
    valid_loader: torch.utils.data.DataLoader
    valid_dataset: torch.utils.data.Dataset
    model: al_fusion_models
    optimizer: Optimizer
    criteria: al_criteria
    loss_function: Callable
    writer: SummaryWriter
    metrics: "al_metric_record_dict"
    hooks: Union["Hooks", None]


@dataclass
class MergedTargetLabels:
    train_labels: al_label_dict
    valid_labels: al_label_dict
    label_transformers: Dict[str, al_label_transformers]

    @property
    def all_labels(self):
        return {**self.train_labels, **self.valid_labels}


def set_up_tabular_target_labels_wrapper(
    tabular_target_file_infos: Dict[str, TabularFileInfo],
    custom_label_ops: al_all_column_ops,
    train_ids: Sequence[str],
    valid_ids: Sequence[str],
) -> MergedTargetLabels:

    df_labels_train = pd.DataFrame(index=train_ids)
    df_labels_valid = pd.DataFrame(index=valid_ids)
    label_transformers = {}

    for output_name, tabular_info in tabular_target_file_infos.items():
        cur_labels = set_up_train_and_valid_tabular_data(
            tabular_file_info=tabular_info,
            custom_label_ops=custom_label_ops,
            train_ids=train_ids,
            valid_ids=valid_ids,
        )

        df_train_cur = pd.DataFrame.from_dict(cur_labels.train_labels, orient="index")
        df_valid_cur = pd.DataFrame.from_dict(cur_labels.valid_labels, orient="index")

        df_train_cur["Output Name"] = output_name
        df_valid_cur["Output Name"] = output_name

        df_labels_train = pd.concat((df_labels_train, df_train_cur))
        df_labels_valid = pd.concat((df_labels_valid, df_valid_cur))

        cur_transformers = cur_labels.label_transformers
        label_transformers[output_name] = cur_transformers

    df_labels_train = df_labels_train.set_index("Output Name", append=True)
    df_labels_valid = df_labels_valid.set_index("Output Name", append=True)

    df_labels_train = df_labels_train.dropna(how="all")
    df_labels_valid = df_labels_valid.dropna(how="all")

    train_labels_dict = df_to_nested_dict(df=df_labels_train)
    valid_labels_dict = df_to_nested_dict(df=df_labels_valid)

    labels_data_object = MergedTargetLabels(
        train_labels=train_labels_dict,
        valid_labels=valid_labels_dict,
        label_transformers=label_transformers,
    )

    return labels_data_object


def df_to_nested_dict(df: pd.DataFrame) -> Dict:
    nested_dict = {level: df.xs(level).to_dict("index") for level in df.index.levels[0]}

    return nested_dict


def get_default_experiment(
    configs: Configs,
    hooks: Union["Hooks", None] = None,
) -> "Experiment":
    run_folder = _prepare_run_folder(output_folder=configs.global_config.output_folder)

    all_array_ids = gather_all_ids_from_output_configs(
        output_configs=configs.output_configs
    )
    manual_valid_ids = _read_manual_ids_if_exist(
        manual_valid_ids_file=configs.global_config.manual_valid_ids_file
    )

    train_ids, valid_ids = split_ids(
        ids=all_array_ids,
        valid_size=configs.global_config.valid_size,
        manual_valid_ids=manual_valid_ids,
    )

    logger.info("Setting up target labels.")
    target_labels_info = get_tabular_target_file_infos(
        output_configs=configs.output_configs
    )

    custom_ops = hooks.custom_column_label_parsing_ops if hooks else None
    target_labels = set_up_tabular_target_labels_wrapper(
        tabular_target_file_infos=target_labels_info,
        custom_label_ops=custom_ops,
        train_ids=train_ids,
        valid_ids=valid_ids,
    )
    save_transformer_set(
        transformers_per_source=target_labels.label_transformers, run_folder=run_folder
    )

    inputs_as_dict = set_up_inputs_for_training(
        inputs_configs=configs.input_configs,
        train_ids=train_ids,
        valid_ids=valid_ids,
        hooks=hooks,
    )

    serialize_all_input_transformers(inputs_dict=inputs_as_dict, run_folder=run_folder)
    serialize_chosen_input_objects(inputs_dict=inputs_as_dict, run_folder=run_folder)

    outputs_as_dict = set_up_outputs_for_training(
        output_configs=configs.output_configs,
        target_transformers=target_labels.label_transformers,
    )

    train_dataset, valid_dataset = datasets.set_up_datasets_from_configs(
        configs=configs,
        target_labels=target_labels,
        inputs_as_dict=inputs_as_dict,
        outputs_as_dict=outputs_as_dict,
    )

    train_sampler = get_train_sampler(
        columns_to_sample=configs.global_config.weighted_sampling_columns,
        train_dataset=train_dataset,
    )

    train_dloader, valid_dloader = get_dataloaders(
        train_dataset=train_dataset,
        train_sampler=train_sampler,
        valid_dataset=valid_dataset,
        batch_size=configs.global_config.batch_size,
        num_workers=configs.global_config.dataloader_workers,
    )

    default_registry = get_default_model_registry_per_input_type()

    model = get_model(
        inputs_as_dict=inputs_as_dict,
        global_config=configs.global_config,
        fusion_config=configs.fusion_config,
        outputs_as_dict=outputs_as_dict,
        model_registry_per_input_type=default_registry,
        model_registry_per_output_type={},
    )

    criteria = _get_criteria(
        outputs_as_dict=outputs_as_dict,
    )

    writer = get_summary_writer(run_folder=run_folder)

    loss_func = _get_loss_callable(
        criteria=criteria,
    )

    optimizer = get_optimizer(
        model=model, loss_callable=loss_func, global_config=configs.global_config
    )

    metrics = get_default_metrics(target_transformers=target_labels.label_transformers)

    experiment = Experiment(
        configs=configs,
        inputs=inputs_as_dict,
        outputs=outputs_as_dict,
        train_loader=train_dloader,
        valid_loader=valid_dloader,
        valid_dataset=valid_dataset,
        model=model,
        optimizer=optimizer,
        criteria=criteria,
        loss_function=loss_func,
        writer=writer,
        metrics=metrics,
        hooks=hooks,
    )

    return experiment


def gather_all_ids_from_output_configs(
    output_configs: Sequence[schemas.OutputConfig],
) -> Tuple[str, ...]:
    all_ids = set()
    for config in output_configs:
        cur_source = Path(config.output_info.output_source)
        if cur_source.suffix == ".csv":
            cur_ids = gather_ids_from_tabular_file(file_path=cur_source)
        elif cur_source.is_dir():
            cur_ids = gather_ids_from_data_source(data_source=cur_source)
        else:
            raise NotImplementedError()
        all_ids.update(cur_ids)

    return tuple(all_ids)


def _read_manual_ids_if_exist(
    manual_valid_ids_file: Union[None, str]
) -> Union[Sequence[str], None]:

    if not manual_valid_ids_file:
        return None

    with open(manual_valid_ids_file, "r") as infile:
        manual_ids = tuple(line.strip() for line in infile)

    return manual_ids


def get_tabular_target_file_infos(
    output_configs: Iterable[schemas.OutputConfig],
) -> Dict[str, TabularFileInfo]:

    tabular_infos = {}

    for output_config in output_configs:
        if output_config.output_info.output_type != "tabular":
            raise NotImplementedError()

        output_name = output_config.output_info.output_name
        tabular_info = TabularFileInfo(
            file_path=Path(output_config.output_info.output_source),
            con_columns=output_config.output_type_info.target_con_columns,
            cat_columns=output_config.output_type_info.target_cat_columns,
            parsing_chunk_size=output_config.output_type_info.label_parsing_chunk_size,
        )
        tabular_infos[output_name] = tabular_info

    return tabular_infos


def _prepare_run_folder(output_folder: str) -> Path:
    run_folder = utils.get_run_folder(output_folder=output_folder)
    history_file = get_average_history_filepath(
        run_folder=run_folder, train_or_val_target_prefix="train_"
    )
    if history_file.exists():
        raise FileExistsError(
            f"There already exists a run with that name: {history_file}. Please choose "
            f"a different run name or delete the folder."
        )

    ensure_path_exists(path=run_folder, is_folder=True)

    return run_folder


def get_dataloaders(
    train_dataset: datasets.DatasetBase,
    train_sampler: Union[None, WeightedRandomSampler],
    valid_dataset: datasets.DatasetBase,
    batch_size: int,
    num_workers: int = 0,
) -> Tuple:

    check_dataset_and_batch_size_compatiblity(
        dataset=train_dataset, batch_size=batch_size, name="Training"
    )

    check_dataset_and_batch_size_compatiblity(
        dataset=valid_dataset, batch_size=batch_size, name="Validation"
    )
    train_dloader = DataLoader(
        dataset=train_dataset,
        batch_size=batch_size,
        sampler=train_sampler,
        shuffle=False if train_sampler else True,
        num_workers=num_workers,
        pin_memory=False,
        drop_last=True,
    )

    valid_dloader = DataLoader(
        dataset=valid_dataset,
        batch_size=batch_size,
        shuffle=False,
        num_workers=num_workers,
        pin_memory=False,
        drop_last=False,
    )

    return train_dloader, valid_dloader


def check_dataset_and_batch_size_compatiblity(
    dataset: datasets.DatasetBase, batch_size: int, name: str = ""
):
    if len(dataset) < batch_size:
        raise ValueError(
            f"{name} dataset size ({len(dataset)}) can not be smaller than "
            f"batch size ({batch_size}). A fix can be increasing {name.lower()} sample "
            f"size or reducing the batch size. If predicting on few unknown samples, "
            f"a solution can be setting the batch size to 1 in the global configuration"
            f" passed to the prediction module. Future work includes making this "
            f"easier to work with."
        )


def _get_criteria(outputs_as_dict: al_output_objects_as_dict) -> al_criteria:
    criteria_dict = {}

    def get_criterion(
        column_type_: str,
    ) -> Union[nn.CrossEntropyLoss, Callable]:

        if column_type_ == "con":
            return partial(_calc_mse, mse_loss_func=nn.MSELoss())
        elif column_type_ == "cat":
            return nn.CrossEntropyLoss()

    target_columns_gen = data_utils.get_output_info_generator(
        outputs_as_dict=outputs_as_dict
    )

    for output_name, column_type, column_name in target_columns_gen:
        criterion = get_criterion(column_type_=column_type)
        if output_name not in criteria_dict:
            criteria_dict[output_name] = {}
        criteria_dict[output_name][column_name] = criterion

    return criteria_dict


def _calc_mse(input, target, mse_loss_func: nn.MSELoss):
    return mse_loss_func(input=input.squeeze(), target=target.squeeze())


def _get_loss_callable(criteria: al_criteria):

    single_task_loss_func = partial(calculate_prediction_losses, criteria=criteria)
    return single_task_loss_func


def get_summary_writer(run_folder: Path) -> SummaryWriter:
    log_dir = Path(run_folder / "tensorboard_logs")
    writer = SummaryWriter(log_dir=str(log_dir))

    return writer


def _log_model(model: nn.Module) -> None:
    """
    TODO: Add summary of parameters
    TODO: Add verbosity option
    """
    no_params = sum(p.numel() for p in model.parameters())
    no_trainable_params = sum(p.numel() for p in model.parameters() if p.requires_grad)

    logger.info(
        "Starting training with a %s parameter model. " "Num trainable parameters: %s.",
        format(no_params, ",.0f"),
        format(no_trainable_params, ",.0f"),
    )


def get_base_trainer(experiment: Experiment) -> Engine:
    step_hooks = experiment.hooks.step_func_hooks

    def step(
        engine: Engine,
        loader_batch: Tuple[torch.Tensor, al_training_labels_target, List[str]],
    ) -> "al_step_metric_dict":
        """
        The output here goes to trainer.output.
        """
        experiment.model.train()
        experiment.optimizer.zero_grad()

        base_prepare_inputs_stage = step_hooks.base_prepare_batch
        state = call_hooks_stage_iterable(
            hook_iterable=base_prepare_inputs_stage,
            common_kwargs={"experiment": experiment, "loader_batch": loader_batch},
            state=None,
        )
        base_batch = state["batch"]

        post_prepare_inputs_stage = step_hooks.post_prepare_batch
        state = call_hooks_stage_iterable(
            hook_iterable=post_prepare_inputs_stage,
            common_kwargs={"experiment": experiment, "loader_batch": base_batch},
            state=state,
        )
        batch = state["batch"]

        model_forward_loss_stage = step_hooks.model_forward
        state = call_hooks_stage_iterable(
            hook_iterable=model_forward_loss_stage,
            common_kwargs={"experiment": experiment, "batch": batch},
            state=state,
        )

        loss_stage = step_hooks.loss
        state = call_hooks_stage_iterable(
            hook_iterable=loss_stage,
            common_kwargs={"experiment": experiment, "batch": batch},
            state=state,
        )

        optimizer_backward_stage = step_hooks.optimizer_backward
        state = call_hooks_stage_iterable(
            hook_iterable=optimizer_backward_stage,
            common_kwargs={"experiment": experiment, "batch": batch},
            state=state,
        )

        metrics_stage = step_hooks.metrics
        state = call_hooks_stage_iterable(
            hook_iterable=metrics_stage,
            common_kwargs={"experiment": experiment, "batch": batch},
            state=state,
        )

        return state["metrics"]

    trainer = Engine(process_function=step)

    return trainer


def train(experiment: Experiment) -> None:
    exp = experiment
    gc = experiment.configs.global_config

    trainer = get_base_trainer(experiment=experiment)

    if gc.find_lr:
        logger.info("Running LR find and exiting.")
        run_lr_find(
            trainer_engine=trainer,
            train_dataloader=exp.train_loader,
            model=exp.model,
            optimizer=exp.optimizer,
            output_folder=utils.get_run_folder(output_folder=gc.output_folder),
        )
        sys.exit(0)

    trainer = configure_trainer(trainer=trainer, experiment=experiment)

    trainer.run(data=exp.train_loader, max_epochs=gc.n_epochs)


def get_default_hooks(configs: Configs):
    step_func_hooks = _get_default_step_function_hooks(configs=configs)
    hooks_object = Hooks(step_func_hooks=step_func_hooks)

    return hooks_object


@dataclass
class Hooks:
    al_handler_attachers = Iterable[Callable[[Engine, HandlerConfig], Engine]]

    step_func_hooks: "StepFunctionHookStages"
    custom_column_label_parsing_ops: al_all_column_ops = None
    custom_handler_attachers: Union[None, al_handler_attachers] = None


def _get_default_step_function_hooks(configs: Configs):
    """
    TODO: Add validation, inspect that outputs have correct names.
    TODO: Refactor, split into smaller functions e.g. for L1, mixing and uncertainty.
    """

    init_kwargs = _get_default_step_function_hooks_init_kwargs(configs=configs)

    step_func_hooks = StepFunctionHookStages(**init_kwargs)

    return step_func_hooks


def _get_default_step_function_hooks_init_kwargs(
    configs: Configs,
) -> Dict[str, Sequence[Callable]]:

    init_kwargs = {
        "base_prepare_batch": [hook_default_prepare_batch],
        "post_prepare_batch": [],
        "model_forward": [hook_default_model_forward],
        "loss": [hook_default_per_target_loss],
        "optimizer_backward": [hook_default_optimizer_backward],
        "metrics": [hook_default_compute_metrics],
    }

    if configs.global_config.mixing_alpha:
        logger.debug(
            "Setting up hooks for mixing with with α=%.2g.",
            configs.global_config.mixing_alpha,
        )
        mix_hook = get_mix_data_hook(input_configs=configs.input_configs)

        init_kwargs["post_prepare_batch"].append(mix_hook)
        init_kwargs["loss"][0] = hook_mix_loss

    all_targets = get_all_tabular_targets(output_configs=configs.output_configs)
    if len(all_targets) > 1:
        logger.debug(
            "Setting up hook for uncertainty weighted loss for multi task modelling."
        )
        uncertainty_hook = get_uncertainty_loss_hook(
            output_configs=configs.output_configs,
            device=configs.global_config.device,
        )
        init_kwargs["loss"].append(uncertainty_hook)

    init_kwargs["loss"].append(hook_default_aggregate_losses)

    init_kwargs = add_l1_loss_hook_if_applicable(
        step_function_hooks_init_kwargs=init_kwargs, configs=configs
    )

    grad_acc_steps = configs.global_config.gradient_accumulation_steps
    if grad_acc_steps and grad_acc_steps > 1:
        logger.debug(
            "Adding gradient accumulation hook with steps=%d.",
            configs.global_config.gradient_accumulation_steps,
        )
        init_kwargs["loss"].append(get_hook_iteration_counter())

    do_amp = configs.global_config.amp
    if do_amp:
        logger.debug("Setting up AMP training.")
        optimizer_backward_hook_with_grad_scaler = [
            get_hook_amp_grad_scaler(device=configs.global_config.device)
        ] + init_kwargs["optimizer_backward"]
        init_kwargs["optimizer_backward"] = optimizer_backward_hook_with_grad_scaler

    return init_kwargs


def add_l1_loss_hook_if_applicable(
    step_function_hooks_init_kwargs: Dict[str, Sequence[Callable]],
    configs: Configs,
) -> Dict[str, List[Callable]]:
    input_l1 = any(
        getattr(input_config.model_config.model_init_config, "l1", None)
        for input_config in configs.input_configs
    )
    preds_l1 = getattr(configs.fusion_config.model_config, "l1", None)
    if input_l1 or preds_l1:
        logger.info("Adding L1 loss hook.")
        step_function_hooks_init_kwargs["loss"].append(hook_add_l1_loss)

    return step_function_hooks_init_kwargs


@dataclass
class StepFunctionHookStages:

    al_hook = Callable[..., Dict]
    al_hooks = [Iterable[al_hook]]

    base_prepare_batch: al_hooks
    post_prepare_batch: al_hooks
    model_forward: al_hooks
    loss: al_hooks
    optimizer_backward: al_hooks
    metrics: al_hooks


def hook_default_prepare_batch(
    experiment: "Experiment",
    loader_batch: al_dataloader_getitem_batch,
    *args,
    **kwargs,
) -> Dict:

    batch = prepare_base_batch_default(
        loader_batch=loader_batch,
        input_objects=experiment.inputs,
        output_objects=experiment.outputs,
        model=experiment.model,
        device=experiment.configs.global_config.device,
    )

    state_updates = {"batch": batch}

    return state_updates


def prepare_base_batch_default(
    loader_batch: al_dataloader_getitem_batch,
    input_objects: al_input_objects_as_dict,
    output_objects: al_output_objects_as_dict,
    model: nn.Module,
    device: str,
) -> Batch:

    inputs, target_labels, train_ids = loader_batch

    inputs_prepared = _prepare_inputs_for_model(
        batch_inputs=inputs, input_objects=input_objects, model=model, device=device
    )

    if target_labels:
        target_labels = model_training_utils.parse_target_labels(
            output_objects=output_objects,
            device=device,
            labels=target_labels,
        )

    batch = Batch(
        inputs=inputs_prepared,
        target_labels=target_labels,
        ids=train_ids,
    )

    return batch


def _prepare_inputs_for_model(
    batch_inputs: Dict[str, Any],
    input_objects: al_input_objects_as_dict,
    model: nn.Module,
    device: str,
) -> Dict[str, torch.Tensor]:
    inputs_prepared = {}
    for input_name, input_object in input_objects.items():
        input_type = input_object.input_config.input_info.input_type

        if input_type in ("omics", "image"):
            cur_tensor = batch_inputs[input_name]
            cur_tensor = cur_tensor.to(device=device)
            cur_tensor = cur_tensor.to(dtype=torch.float32)

            inputs_prepared[input_name] = cur_tensor

        elif input_type == "tabular":

            tabular_source_input = batch_inputs[input_name]
            for tabular_name, tensor in tabular_source_input.items():
                tabular_source_input[tabular_name] = tensor.to(device=device)

            tabular_input_type_info = input_object.input_config.input_type_info
            cat_columns = tabular_input_type_info.input_cat_columns
            con_columns = tabular_input_type_info.input_con_columns
            tabular = get_tabular_inputs(
                input_cat_columns=cat_columns,
                input_con_columns=con_columns,
                tabular_model=getattr(model.input_modules, input_name),
                tabular_input=tabular_source_input,
                device=device,
            )
            inputs_prepared[input_name] = tabular

        elif input_type in ("sequence", "bytes"):
            cur_seq = batch_inputs[input_name]
            cur_seq = cur_seq.to(device=device)
            cur_module = getattr(model.input_modules, input_name)
            cur_module_embedding = cur_module.embedding
            cur_embedding = cur_module_embedding(input=cur_seq)
            inputs_prepared[input_name] = cur_embedding
        else:
            raise ValueError(f"Unrecognized input type {input_name}.")

    return inputs_prepared


def hook_default_model_forward(
    experiment: "Experiment", state: Dict, batch: "Batch", *args, **kwargs
) -> Dict:

    inputs = batch.inputs

    context_manager = get_maybe_amp_context_manager_from_state(state=state)
    with context_manager:
        train_outputs = experiment.model(inputs=inputs)

    state_updates = {"model_outputs": train_outputs}

    return state_updates


def get_amp_context_manager(device_type: str) -> autocast:
    return autocast(device_type=device_type)


def hook_default_optimizer_backward(
    experiment: "Experiment", state: Dict, *args, **kwargs
) -> Dict:

    optimizer_backward_kwargs = get_optimizer_backward_kwargs(
        optimizer_name=experiment.configs.global_config.optimizer
    )

    grad_acc_steps = experiment.configs.global_config.gradient_accumulation_steps

    if grad_acc_steps and grad_acc_steps > 1:
        loss = state["loss"] / grad_acc_steps
    else:
        loss = state["loss"]

    amp = experiment.configs.global_config.amp
    amp_gradient_scaler = None
    if amp:
        amp_gradient_scaler = state["amp_scaler"]
        loss = amp_gradient_scaler.scale(loss)

    loss.backward(**optimizer_backward_kwargs)

    gradient_noise = experiment.configs.global_config.gradient_noise
    if gradient_noise:
        for name, weight in experiment.model.named_parameters():
            weight.grad = weight.grad + torch.randn_like(weight.grad) * gradient_noise

    gradient_clipping = experiment.configs.global_config.gradient_clipping
    if gradient_clipping:
        clip_grad_norm_(
            parameters=experiment.model.parameters(),
            max_norm=gradient_clipping,
        )

    step_func = experiment.optimizer.step
    if amp:
        step_func = partial(amp_gradient_scaler.step, optimizer=experiment.optimizer)

    if grad_acc_steps and grad_acc_steps > 1:
        cur_step = state["iteration"]
        if cur_step % grad_acc_steps == 0:
            step_func()
    else:
        step_func()

    if amp:
        amp_gradient_scaler.update()

    return {}


def hook_default_compute_metrics(
    experiment: "Experiment", batch: "Batch", state: Dict, *args, **kwargs
):

    train_batch_metrics = calculate_batch_metrics(
        outputs_as_dict=experiment.outputs,
        outputs=state["model_outputs"],
        labels=batch.target_labels,
        mode="train",
        metric_record_dict=experiment.metrics,
    )

    train_batch_metrics_w_loss = add_loss_to_metrics(
        outputs_as_dict=experiment.outputs,
        losses=state["per_target_train_losses"],
        metric_dict=train_batch_metrics,
    )

    train_batch_metrics_with_averages = add_multi_task_average_metrics(
        batch_metrics_dict=train_batch_metrics_w_loss,
        outputs_as_dict=experiment.outputs,
        loss=state["loss"].item(),
        performance_average_functions=experiment.metrics["averaging_functions"],
    )

    state_updates = {"metrics": train_batch_metrics_with_averages}

    return state_updates


def hook_default_per_target_loss(
    experiment: "Experiment", batch: "Batch", state: Dict, *args, **kwargs
) -> Dict:

    context_manager = get_maybe_amp_context_manager_from_state(state=state)
    with context_manager:
        per_target_train_losses = experiment.loss_function(
            inputs=state["model_outputs"], targets=batch.target_labels
        )

        state_updates = {"per_target_train_losses": per_target_train_losses}

    return state_updates


def hook_default_aggregate_losses(state: Dict, *args, **kwargs) -> Dict:
    context_manager = get_maybe_amp_context_manager_from_state(state=state)
    with context_manager:
        train_loss_avg = aggregate_losses(losses_dict=state["per_target_train_losses"])
        state_updates = {"loss": train_loss_avg}

    return state_updates


def get_maybe_amp_context_manager_from_state(
    state: Dict,
) -> Union[nullcontext, autocast]:
    context_manager = state.get("amp_context_manager", nullcontext())
    return context_manager


def get_hook_iteration_counter() -> Callable:
    iteration_count = 0

    def _counter_iterator(do_increment: bool = True, *args, **kwargs) -> Dict[str, int]:
        nonlocal iteration_count
        if do_increment:
            iteration_count += 1

        state_updates = {"iteration": iteration_count}
        return state_updates

    return _counter_iterator


def get_hook_amp_grad_scaler(device: str):
    device_type = "cpu" if device == "cpu" else "cuda"

    if device == "cpu":
        raise ValueError(
            "Currently AMP is not supported when running on CPUs. Please"
            "turn off AMP if training on CPUs or set the device to use"
            "a GPU if one is available on your system."
        )

    scaler = GradScaler()
    amp_context_manager = get_amp_context_manager(device_type=device_type)

    def _get_objects(*args, **kwargs) -> Dict[str, GradScaler]:
        state_updates = {
            "amp_scaler": scaler,
            "amp_context_manager": amp_context_manager,
        }
        return state_updates

    return _get_objects


def hook_adjust_loss_for_gradient_accumulation(
    experiment: "Experiment", state: Dict, *args, **kwargs
) -> Dict:
    gradient_accumulation_steps = (
        experiment.configs.global_config.gradient_accumulation_steps
    )

    loss = state["loss"]
    loss_adjusted = loss / gradient_accumulation_steps

    state_updates = {"loss": loss_adjusted}

    return state_updates


if __name__ == "__main__":
    main()<|MERGE_RESOLUTION|>--- conflicted
+++ resolved
@@ -20,13 +20,8 @@
 from aislib.misc_utils import ensure_path_exists
 from aislib.misc_utils import get_logger
 from ignite.engine import Engine
-<<<<<<< HEAD
-from sklearn.preprocessing import StandardScaler
 from torch import nn, autocast
 from torch.cuda.amp import GradScaler
-=======
-from torch import nn
->>>>>>> 3e269beb
 from torch.nn.utils import clip_grad_norm_
 from torch.optim.optimizer import Optimizer
 from torch.utils.data import DataLoader, WeightedRandomSampler
